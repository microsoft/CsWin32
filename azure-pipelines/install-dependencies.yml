--- conflicted
+++ resolved
@@ -18,7 +18,6 @@
       mono --version
     }
   displayName: ⚙ Install prerequisites
-<<<<<<< HEAD
 
 # ESRP signing requires this
 - task: UseDotNet@2
@@ -27,8 +26,6 @@
     packageType: runtime
     version: 2.1.x
   condition: eq(variables['system.collectionId'], 'cb55739e-4afe-46a3-970f-1b49d8ee7564')
-=======
->>>>>>> 9dde17ff
 
 - powershell: azure-pipelines/variables/_pipelines.ps1
   failOnStderr: true
