--- conflicted
+++ resolved
@@ -90,7 +90,7 @@
 - name: linuxPool
   type: object
   default:
-    vmImage: ubuntu-20.04
+    vmImage: ubuntu-22.04
 - name: macOSPool
   type: object
   default:
@@ -181,17 +181,6 @@
         ShouldSkipOptimize: ${{ parameters.ShouldSkipOptimize }}
         RealSign: ${{ parameters.RealSign }}
 
-<<<<<<< HEAD
-=======
-- job: Linux
-  pool:
-    vmImage: Ubuntu 22.04
-  steps:
-  - checkout: self
-    fetchDepth: 0 # avoid shallow clone so nbgv can do its work.
-    clean: true
-  - template: install-dependencies.yml
->>>>>>> 75baba36
   - template: dotnet.yml
     parameters:
       Is1ESPT: ${{ parameters.Is1ESPT }}
