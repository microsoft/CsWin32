--- conflicted
+++ resolved
@@ -3,11 +3,7 @@
   branches:
     include:
     - main
-<<<<<<< HEAD
-=======
     - 'v*.*'
-    - microbuild
->>>>>>> 663b4c3b
     - 'validate/*'
   paths:
     exclude:
