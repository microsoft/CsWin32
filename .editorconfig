# EditorConfig is awesome:http://EditorConfig.org

# top-most EditorConfig file
root = true

# Don't use tabs for indentation.
[*]
indent_style = space

# (Please don't specify an indent_size here; that has too many unintended consequences.)

[*.yml]
indent_size = 2
indent_style = space

# Code files
[*.{cs,csx,vb,vbx,h,cpp,idl}]
indent_size = 4
insert_final_newline = true
trim_trailing_whitespace = true

# Xml project files
[*.{csproj,vbproj,vcxproj,vcxproj.filters,proj,projitems,shproj,msbuildproj}]
indent_size = 2

# Xml config files
[*.{props,targets,ruleset,config,nuspec,resx,vsixmanifest,vsct,runsettings}]
indent_size = 2

# JSON files
[*.json]
indent_size = 2
indent_style = space

# Dotnet code style settings:
[*.{cs,vb}]
# Sort using and Import directives with System.* appearing first
dotnet_sort_system_directives_first = true
dotnet_style_qualification_for_field = true:warning
dotnet_style_qualification_for_property = true:warning
dotnet_style_qualification_for_method = true:warning
dotnet_style_qualification_for_event = true:warning

# Use language keywords instead of framework type names for type references
dotnet_style_predefined_type_for_locals_parameters_members = true:suggestion
dotnet_style_predefined_type_for_member_access = true:suggestion

# Suggest more modern language features when available
dotnet_style_object_initializer = true:suggestion
dotnet_style_collection_initializer = true:suggestion
dotnet_style_coalesce_expression = true:suggestion
dotnet_style_null_propagation = true:suggestion
dotnet_style_explicit_tuple_names = true:suggestion

# Non-private static fields are PascalCase
dotnet_naming_rule.non_private_static_fields_should_be_pascal_case.severity = suggestion
dotnet_naming_rule.non_private_static_fields_should_be_pascal_case.symbols = non_private_static_fields
dotnet_naming_rule.non_private_static_fields_should_be_pascal_case.style = non_private_static_field_style

dotnet_naming_symbols.non_private_static_fields.applicable_kinds = field
dotnet_naming_symbols.non_private_static_fields.applicable_accessibilities = public, protected, internal, protected internal, private protected
dotnet_naming_symbols.non_private_static_fields.required_modifiers = static

dotnet_naming_style.non_private_static_field_style.capitalization = pascal_case

# Constants are PascalCase
dotnet_naming_rule.constants_should_be_pascal_case.severity = suggestion
dotnet_naming_rule.constants_should_be_pascal_case.symbols = constants
dotnet_naming_rule.constants_should_be_pascal_case.style = constant_style

dotnet_naming_symbols.constants.applicable_kinds = field, local
dotnet_naming_symbols.constants.required_modifiers = const

dotnet_naming_style.constant_style.capitalization = pascal_case

# Static fields are camelCase
dotnet_naming_rule.static_fields_should_be_camel_case.severity = suggestion
dotnet_naming_rule.static_fields_should_be_camel_case.symbols = static_fields
dotnet_naming_rule.static_fields_should_be_camel_case.style = static_field_style

dotnet_naming_symbols.static_fields.applicable_kinds = field
dotnet_naming_symbols.static_fields.required_modifiers = static

dotnet_naming_style.static_field_style.capitalization = camel_case

# Instance fields are camelCase
dotnet_naming_rule.instance_fields_should_be_camel_case.severity = suggestion
dotnet_naming_rule.instance_fields_should_be_camel_case.symbols = instance_fields
dotnet_naming_rule.instance_fields_should_be_camel_case.style = instance_field_style

dotnet_naming_symbols.instance_fields.applicable_kinds = field

dotnet_naming_style.instance_field_style.capitalization = camel_case

# Locals and parameters are camelCase
dotnet_naming_rule.locals_should_be_camel_case.severity = suggestion
dotnet_naming_rule.locals_should_be_camel_case.symbols = locals_and_parameters
dotnet_naming_rule.locals_should_be_camel_case.style = camel_case_style

dotnet_naming_symbols.locals_and_parameters.applicable_kinds = parameter, local

dotnet_naming_style.camel_case_style.capitalization = camel_case

# Local functions are PascalCase
dotnet_naming_rule.local_functions_should_be_pascal_case.severity = suggestion
dotnet_naming_rule.local_functions_should_be_pascal_case.symbols = local_functions
dotnet_naming_rule.local_functions_should_be_pascal_case.style = local_function_style

dotnet_naming_symbols.local_functions.applicable_kinds = local_function

dotnet_naming_style.local_function_style.capitalization = pascal_case

# By default, name items with PascalCase
dotnet_naming_rule.members_should_be_pascal_case.severity = suggestion
dotnet_naming_rule.members_should_be_pascal_case.symbols = all_members
dotnet_naming_rule.members_should_be_pascal_case.style = pascal_case_style

dotnet_naming_symbols.all_members.applicable_kinds = *

dotnet_naming_style.pascal_case_style.capitalization = pascal_case

# CSharp code style settings:
[*.cs]
# Indentation preferences
csharp_indent_block_contents = true
csharp_indent_braces = false
csharp_indent_case_contents = true
csharp_indent_switch_labels = true
csharp_indent_labels = flush_left

# Prefer "var" everywhere
csharp_style_var_for_built_in_types = false
csharp_style_var_when_type_is_apparent = true:suggestion
csharp_style_var_elsewhere = false:suggestion

# Prefer method-like constructs to have a block body
csharp_style_expression_bodied_methods = false:none
csharp_style_expression_bodied_constructors = false:none
csharp_style_expression_bodied_operators = false:none

# Prefer property-like constructs to have an expression-body
csharp_style_expression_bodied_properties = true:none
csharp_style_expression_bodied_indexers = true:none
csharp_style_expression_bodied_accessors = true:none

# Suggest more modern language features when available
csharp_style_pattern_matching_over_is_with_cast_check = true:suggestion
csharp_style_pattern_matching_over_as_with_null_check = true:suggestion
csharp_style_inlined_variable_declaration = true:suggestion
csharp_style_throw_expression = true:suggestion
csharp_style_conditional_delegate_call = true:suggestion

# Newline settings
csharp_new_line_before_open_brace = all
csharp_new_line_before_else = true
csharp_new_line_before_catch = true
csharp_new_line_before_finally = true
csharp_new_line_before_members_in_object_initializers = true
csharp_new_line_before_members_in_anonymous_types = true

# Blocks are allowed
csharp_prefer_braces = true:silent

# SA1130: Use lambda syntax
dotnet_diagnostic.SA1130.severity = silent

<<<<<<< HEAD
# SA1649 : Filenames must match first declared type
dotnet_diagnostic.SA1649.severity = none  # Disabled because of https://github.com/DotNetAnalyzers/StyleCopAnalyzers/issues/3395

# IDE0005: Using directive is unnecessary.
dotnet_diagnostic.IDE0005.severity = warning
=======
# IDE1006: Naming Styles - StyleCop handles these for us
dotnet_diagnostic.IDE1006.severity = none
>>>>>>> 16d65511

[*.sln]
indent_style = tab<|MERGE_RESOLUTION|>--- conflicted
+++ resolved
@@ -164,16 +164,14 @@
 # SA1130: Use lambda syntax
 dotnet_diagnostic.SA1130.severity = silent
 
-<<<<<<< HEAD
 # SA1649 : Filenames must match first declared type
 dotnet_diagnostic.SA1649.severity = none  # Disabled because of https://github.com/DotNetAnalyzers/StyleCopAnalyzers/issues/3395
 
 # IDE0005: Using directive is unnecessary.
 dotnet_diagnostic.IDE0005.severity = warning
-=======
+
 # IDE1006: Naming Styles - StyleCop handles these for us
 dotnet_diagnostic.IDE1006.severity = none
->>>>>>> 16d65511
 
 [*.sln]
 indent_style = tab