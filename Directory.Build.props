<Project>
  <PropertyGroup>
    <Configuration Condition=" '$(Configuration)' == '' ">Debug</Configuration>
    <RepoRootPath>$(MSBuildThisFileDirectory)</RepoRootPath>
    <BaseIntermediateOutputPath>$(RepoRootPath)obj\$([MSBuild]::MakeRelative($(RepoRootPath), $(MSBuildProjectDirectory)))\</BaseIntermediateOutputPath>
    <BaseOutputPath Condition=" '$(BaseOutputPath)' == '' ">$(RepoRootPath)bin\$(MSBuildProjectName)\</BaseOutputPath>
<<<<<<< HEAD
    <PackageOutputPath>$(RepoRootPath)bin\Packages\$(Configuration)\NuGet\</PackageOutputPath>
    <LangVersion>10.0</LangVersion>
    <Nullable>enable</Nullable>
    <AnalysisLevel>latest</AnalysisLevel>
    <EnforceCodeStyleInBuild>true</EnforceCodeStyleInBuild>
    <AllowUnsafeBlocks>true</AllowUnsafeBlocks>
    <GenerateDocumentationFile>true</GenerateDocumentationFile>
    <EnforceCodeStyleInBuild>true</EnforceCodeStyleInBuild>
=======
    <PackageOutputPath>$(RepoRootPath)bin\Packages\$(Configuration)\</PackageOutputPath>
    <LangVersion>10.0</LangVersion>
    <Nullable>enable</Nullable>
    <ImplicitUsings>enable</ImplicitUsings>
    <AnalysisLevel>latest</AnalysisLevel>
    <EnforceCodeStyleInBuild>true</EnforceCodeStyleInBuild>
    <GenerateDocumentationFile>true</GenerateDocumentationFile>
    <ProduceReferenceAssembly>true</ProduceReferenceAssembly>

    <!-- https://github.com/dotnet/msbuild/blob/main/documentation/ProjectReference-Protocol.md#setplatform-negotiation -->
    <EnableDynamicPlatformResolution>true</EnableDynamicPlatformResolution>

    <!-- This entire repo has just one version.json file, so compute the version once and share with all projects in a large build. -->
    <GitVersionBaseDirectory>$(MSBuildThisFileDirectory)</GitVersionBaseDirectory>
>>>>>>> 16d65511

    <!-- Local builds should embed PDBs so we never lose them when a subsequent build occurs. -->
    <DebugType Condition=" '$(CI)' != 'true' and '$(TF_BUILD)' != 'true' ">embedded</DebugType>

    <SignAssembly>true</SignAssembly>
    <AssemblyOriginatorKeyFile>$(MSBuildThisFileDirectory)strongname.snk</AssemblyOriginatorKeyFile>

    <Company>Microsoft</Company>
    <Authors>Microsoft</Authors>
    <Copyright>© Microsoft Corporation. All rights reserved.</Copyright>
    <PackageLicenseExpression>MIT</PackageLicenseExpression>
    <PackageProjectUrl>https://github.com/Microsoft/CsWin32</PackageProjectUrl>
    <PublishRepositoryUrl>true</PublishRepositoryUrl>
    <EmbedUntrackedSources>true</EmbedUntrackedSources>
    <IncludeSymbols Condition=" '$(DebugType)' != 'embedded' ">true</IncludeSymbols>
    <SymbolPackageFormat>snupkg</SymbolPackageFormat>

    <MetadataVersion>23.0.2-preview</MetadataVersion>
    <!-- <DiaMetadataVersion>0.2.185-preview-g7e1e6a442c</DiaMetadataVersion> -->
    <ApiDocsVersion>0.1.7-alpha</ApiDocsVersion>
  </PropertyGroup>

  <ItemGroup>
<<<<<<< HEAD
    <PackageReference Include="Microsoft.NETFramework.ReferenceAssemblies" Version="1.0.2" PrivateAssets="all" />
    <PackageReference Include="Microsoft.SourceLink.GitHub" Version="1.1.1" PrivateAssets="all" />
    <PackageReference Include="Nerdbank.GitVersioning" Version="3.4.255" PrivateAssets="all" />
    <PackageReference Include="Nullable" Version="1.3.0" PrivateAssets="all" />
    <PackageReference Include="StyleCop.Analyzers" Version="1.2.0-beta.406" PrivateAssets="all" />
=======
    <PackageReference Include="Microsoft.SourceLink.GitHub" Version="1.1.1" PrivateAssets="all" />
    <PackageReference Include="Nerdbank.GitVersioning" Version="3.5.85-alpha" PrivateAssets="all" />
    <PackageReference Include="Nullable" Version="1.3.0" PrivateAssets="all" />
    <!-- Use the Unstable package ID so that update tools will help us keep it current even though it seems to be ever-unstable lately. -->
    <PackageReference Include="StyleCop.Analyzers.Unstable" Version="1.2.0.406" PrivateAssets="all" />
>>>>>>> 16d65511
  </ItemGroup>

  <ItemGroup>
    <AdditionalFiles Include="$(MSBuildThisFileDirectory)stylecop.json" Link="stylecop.json" />
  </ItemGroup>

  <ItemDefinitionGroup>
    <!-- We always want MSBuild properties generated that point at the restored location of each package. -->
    <PackageReference GeneratePathProperty="true" />
  </ItemDefinitionGroup>

  <Target Name="PrepareReleaseNotes" BeforeTargets="GenerateNuspec" DependsOnTargets="GetBuildVersion">
    <PropertyGroup>
       <PackageReleaseNotes>https://github.com/microsoft/CsWin32/releases/tag/v$(Version)</PackageReleaseNotes>
    </PropertyGroup>
  </Target>

  <PropertyGroup Condition="'$(IsWpfTempProject)' == ''">
    <IsWpfTempProject>false</IsWpfTempProject>
    <IsWpfTempProject Condition="$(MSBuildProjectName.EndsWith('_wpftmp'))">true</IsWpfTempProject>
  </PropertyGroup>

  <!--
    Inspired by https://github.com/dotnet/arcade/blob/cbfa29d4e859622ada3d226f90f103f659665d31/src/Microsoft.DotNet.Arcade.Sdk/tools/Workarounds.props#L14-L31
    WPF temp-projects do not import .props and .targets files from NuGet packages.
    (see https://github.com/dotnet/sourcelink/issues/91).

    Property _TargetAssemblyProjectName is set by GenerateTemporaryTargetAssembly task.
    Disable Source Link and Xliff in WPF temp projects to avoid generating non-deterministic file names to obj dir.
    The project name is non-deterministic and is included in the Source Link json file name and xlf directory names.
    It's also not necessary to generate these assets.
  -->
  <PropertyGroup Condition="'$(IsWpfTempProject)' == 'true'">
    <_WpfTempProjectNuGetFilePathNoExt>$(RepoRootPath)obj\$(_TargetAssemblyProjectName)\$(_TargetAssemblyProjectName)$(MSBuildProjectExtension).nuget.g</_WpfTempProjectNuGetFilePathNoExt>

    <EnableSourceLink>false</EnableSourceLink>
    <EmbedUntrackedSources>false</EmbedUntrackedSources>
    <DeterministicSourcePaths>false</DeterministicSourcePaths>
    <EnableXlfLocalization>false</EnableXlfLocalization>
  </PropertyGroup>

  <!-- Workaround https://github.com/dotnet/wpf/issues/810 -->
  <Import Project="$(_WpfTempProjectNuGetFilePathNoExt).props" Condition="'$(_WpfTempProjectNuGetFilePathNoExt)' != '' and Exists('$(_WpfTempProjectNuGetFilePathNoExt).props')"/>
</Project><|MERGE_RESOLUTION|>--- conflicted
+++ resolved
@@ -4,7 +4,6 @@
     <RepoRootPath>$(MSBuildThisFileDirectory)</RepoRootPath>
     <BaseIntermediateOutputPath>$(RepoRootPath)obj\$([MSBuild]::MakeRelative($(RepoRootPath), $(MSBuildProjectDirectory)))\</BaseIntermediateOutputPath>
     <BaseOutputPath Condition=" '$(BaseOutputPath)' == '' ">$(RepoRootPath)bin\$(MSBuildProjectName)\</BaseOutputPath>
-<<<<<<< HEAD
     <PackageOutputPath>$(RepoRootPath)bin\Packages\$(Configuration)\NuGet\</PackageOutputPath>
     <LangVersion>10.0</LangVersion>
     <Nullable>enable</Nullable>
@@ -13,22 +12,12 @@
     <AllowUnsafeBlocks>true</AllowUnsafeBlocks>
     <GenerateDocumentationFile>true</GenerateDocumentationFile>
     <EnforceCodeStyleInBuild>true</EnforceCodeStyleInBuild>
-=======
-    <PackageOutputPath>$(RepoRootPath)bin\Packages\$(Configuration)\</PackageOutputPath>
-    <LangVersion>10.0</LangVersion>
-    <Nullable>enable</Nullable>
-    <ImplicitUsings>enable</ImplicitUsings>
-    <AnalysisLevel>latest</AnalysisLevel>
-    <EnforceCodeStyleInBuild>true</EnforceCodeStyleInBuild>
-    <GenerateDocumentationFile>true</GenerateDocumentationFile>
-    <ProduceReferenceAssembly>true</ProduceReferenceAssembly>
 
     <!-- https://github.com/dotnet/msbuild/blob/main/documentation/ProjectReference-Protocol.md#setplatform-negotiation -->
     <EnableDynamicPlatformResolution>true</EnableDynamicPlatformResolution>
 
     <!-- This entire repo has just one version.json file, so compute the version once and share with all projects in a large build. -->
     <GitVersionBaseDirectory>$(MSBuildThisFileDirectory)</GitVersionBaseDirectory>
->>>>>>> 16d65511
 
     <!-- Local builds should embed PDBs so we never lose them when a subsequent build occurs. -->
     <DebugType Condition=" '$(CI)' != 'true' and '$(TF_BUILD)' != 'true' ">embedded</DebugType>
@@ -52,19 +41,11 @@
   </PropertyGroup>
 
   <ItemGroup>
-<<<<<<< HEAD
-    <PackageReference Include="Microsoft.NETFramework.ReferenceAssemblies" Version="1.0.2" PrivateAssets="all" />
-    <PackageReference Include="Microsoft.SourceLink.GitHub" Version="1.1.1" PrivateAssets="all" />
-    <PackageReference Include="Nerdbank.GitVersioning" Version="3.4.255" PrivateAssets="all" />
-    <PackageReference Include="Nullable" Version="1.3.0" PrivateAssets="all" />
-    <PackageReference Include="StyleCop.Analyzers" Version="1.2.0-beta.406" PrivateAssets="all" />
-=======
     <PackageReference Include="Microsoft.SourceLink.GitHub" Version="1.1.1" PrivateAssets="all" />
     <PackageReference Include="Nerdbank.GitVersioning" Version="3.5.85-alpha" PrivateAssets="all" />
     <PackageReference Include="Nullable" Version="1.3.0" PrivateAssets="all" />
     <!-- Use the Unstable package ID so that update tools will help us keep it current even though it seems to be ever-unstable lately. -->
     <PackageReference Include="StyleCop.Analyzers.Unstable" Version="1.2.0.406" PrivateAssets="all" />
->>>>>>> 16d65511
   </ItemGroup>
 
   <ItemGroup>
