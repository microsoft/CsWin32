--- conflicted
+++ resolved
@@ -26,13 +26,8 @@
     <PackageVersion Include="Microsoft.Windows.SDK.Win32Docs" Version="$(ApiDocsVersion)" />
     <PackageVersion Include="Microsoft.Windows.SDK.Win32Metadata" Version="$(MetadataVersion)" />
     <PackageVersion Include="Microsoft.Windows.WDK.Win32Metadata" Version="$(WDKMetadataVersion)" />
-<<<<<<< HEAD
-    <PackageVersion Include="NuGet.Protocol" Version="6.5.0" />
+    <PackageVersion Include="NuGet.Protocol" Version="6.6.1" />
     <PackageVersion Include="System.Collections.Immutable" Version="7.0.0" />
-=======
-    <PackageVersion Include="NuGet.Protocol" Version="6.6.1" />
-    <PackageVersion Include="System.Collections.Immutable" Version="6.0.0" />
->>>>>>> 370b297d
     <PackageVersion Include="System.Memory" Version="4.5.5" />
     <PackageVersion Include="System.Reflection.Metadata" Version="7.0.0" />
     <PackageVersion Include="System.Runtime.CompilerServices.Unsafe" Version="6.0.0" />
