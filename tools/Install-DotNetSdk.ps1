#!/usr/bin/env pwsh

<#
.SYNOPSIS
    Installs the .NET SDK specified in the global.json file at the root of this repository,
    along with supporting .NET Core runtimes used for testing.
.DESCRIPTION
    This MAY not require elevation, as the SDK and runtimes are installed locally to this repo location,
    unless `-InstallLocality machine` is specified.
.PARAMETER InstallLocality
    A value indicating whether dependencies should be installed locally to the repo or at a per-user location.
    Per-user allows sharing the installed dependencies across repositories and allows use of a shared expanded package cache.
    Visual Studio will only notice and use these SDKs/runtimes if VS is launched from the environment that runs this script.
    Per-repo allows for high isolation, allowing for a more precise recreation of the environment within an Azure Pipelines build.
    When using 'repo', environment variables are set to cause the locally installed dotnet SDK to be used.
    Per-repo can lead to file locking issues when dotnet.exe is left running as a build server and can be mitigated by running `dotnet build-server shutdown`.
    Per-machine requires elevation and will download and install all SDKs and runtimes to machine-wide locations so all applications can find it.
#>
[CmdletBinding(SupportsShouldProcess=$true,ConfirmImpact='Medium')]
Param (
    [ValidateSet('repo','user','machine')]
    [string]$InstallLocality='user'
)

$DotNetInstallScriptRoot = "$PSScriptRoot/../obj/tools"
if (!(Test-Path $DotNetInstallScriptRoot)) { New-Item -ItemType Directory -Path $DotNetInstallScriptRoot -WhatIf:$false | Out-Null }
$DotNetInstallScriptRoot = Resolve-Path $DotNetInstallScriptRoot

# Look up actual required .NET Core SDK version from global.json
$sdkVersion = & "$PSScriptRoot/../azure-pipelines/variables/DotNetSdkVersion.ps1"

<<<<<<< HEAD
$arch = 'x64'
if ($env:PROCESSOR_ARCHITECTURE -eq 'ARM64') { $arch = 'ARM64' }
=======
$arch = [System.Runtime.InteropServices.RuntimeInformation]::ProcessArchitecture
if (!$arch) { # Windows Powershell leaves this blank
    $arch = 'x64'
    if ($env:PROCESSOR_ARCHITECTURE -eq 'ARM64') { $arch = 'ARM64' }
}
>>>>>>> 16d65511

# Search for all .NET Core runtime versions referenced from MSBuild projects and arrange to install them.
$runtimeVersions = @()
$windowsDesktopRuntimeVersions = @()
Get-ChildItem "$PSScriptRoot\..\src\*.*proj","$PSScriptRoot\..\test\*.*proj","$PSScriptRoot\..\Directory.Build.props" -Recurse |% {
    $projXml = [xml](Get-Content -Path $_)
    $pg = $projXml.Project.PropertyGroup
    if ($pg) {
<<<<<<< HEAD
        $targetFrameworks = $pg.TargetFramework
        if (!$targetFrameworks) {
            $targetFrameworks = $pg.TargetFrameworks
            if ($targetFrameworks) {
                $targetFrameworks = $targetFrameworks -Split ';'
            }
=======
        $targetFrameworks = @()
        $tf = $pg.TargetFramework
        $targetFrameworks += $tf
        $tfs = $pg.TargetFrameworks
        if ($tfs) {
            $targetFrameworks = $tfs -Split ';'
>>>>>>> 16d65511
        }
    }
    $targetFrameworks |? { $_ -match 'net(?:coreapp)?(\d+\.\d+)' } |% {
        $v = $Matches[1]
        $runtimeVersions += $v
        if ($v -ge '3.0' -and -not ($IsMacOS -or $IsLinux)) {
            $windowsDesktopRuntimeVersions += $v
        }
    }

	# Add target frameworks of the form: netXX
	$targetFrameworks |? { $_ -match 'net(\d+\.\d+)' } |% {
        $v = $Matches[1]
        $runtimeVersions += $v
        if (-not ($IsMacOS -or $IsLinux)) {
            $windowsDesktopRuntimeVersions += $v
        }
	}
}

Function Get-FileFromWeb([Uri]$Uri, $OutDir) {
    $OutFile = Join-Path $OutDir $Uri.Segments[-1]
    if (!(Test-Path $OutFile)) {
        Write-Verbose "Downloading $Uri..."
        if (!(Test-Path $OutDir)) { mkdir $OutDir }
        try {
            (New-Object System.Net.WebClient).DownloadFile($Uri, $OutFile)
        } finally {
            # This try/finally causes the script to abort
        }
    }

    $OutFile
}

Function Get-InstallerExe($Version, [switch]$Runtime) {
    $sdkOrRuntime = 'Sdk'
    if ($Runtime) { $sdkOrRuntime = 'Runtime' }

    # Get the latest/actual version for the specified one
    $TypedVersion = [Version]$Version
    if ($TypedVersion.Build -eq -1) {
        $versionInfo = -Split (Invoke-WebRequest -Uri "https://dotnetcli.blob.core.windows.net/dotnet/$sdkOrRuntime/$Version/latest.version" -UseBasicParsing)
        $Version = $versionInfo[-1]
    }

<<<<<<< HEAD
    Get-FileFromWeb -Uri "https://dotnetcli.blob.core.windows.net/dotnet/$sdkOrRuntime/$Version/dotnet-$($sdkOrRuntime.ToLowerInvariant())-$Version-win-$arch.exe" -OutDir "$DotNetInstallScriptRoot"
=======
    $majorMinor = "$($TypedVersion.Major).$($TypedVersion.Minor)"
    $ReleasesFile = Join-Path $DotNetInstallScriptRoot "$majorMinor\releases.json"
    if (!(Test-Path $ReleasesFile)) {
        Get-FileFromWeb -Uri "https://dotnetcli.blob.core.windows.net/dotnet/release-metadata/$majorMinor/releases.json" -OutDir (Split-Path $ReleasesFile)
    }

    $releases = Get-Content $ReleasesFile | ConvertFrom-Json
    $url = $null
    foreach ($release in $releases.releases) {
        $filesElement = $null
        if ($Runtime) {
            if ($release.runtime.version -eq $Version) {
                $filesElement = $release.runtime.files
            }
        } else {
            if ($release.sdk.version -eq $Version) {
                $filesElement = $release.sdk.files
            }
        }

        if ($filesElement) {
            foreach ($file in $filesElement) {
                if ($file.rid -eq "win-$arch") {
                    $url = $file.url
                    Break
                }
            }

            if ($url) {
                Break
            }
        }
    }

    if ($url) {
        Get-FileFromWeb -Uri $url -OutDir $DotNetInstallScriptRoot
    } else {
        Write-Error "Unable to find release of $sdkOrRuntime v$Version"
    }
>>>>>>> 16d65511
}

Function Install-DotNet($Version, [switch]$Runtime) {
    if ($Runtime) { $sdkSubstring = '' } else { $sdkSubstring = 'SDK ' }
    Write-Host "Downloading .NET Core $sdkSubstring$Version..."
    $Installer = Get-InstallerExe -Version $Version -Runtime:$Runtime
    Write-Host "Installing .NET Core $sdkSubstring$Version..."
    cmd /c start /wait $Installer /install /passive /norestart
    if ($LASTEXITCODE -eq 3010) {
        Write-Verbose "Restart required"
    } elseif ($LASTEXITCODE -ne 0) {
        throw "Failure to install .NET Core SDK"
    }
}

$switches = @(
    '-Architecture',$arch
)
$envVars = @{
    # For locally installed dotnet, skip first time experience which takes a long time
    'DOTNET_SKIP_FIRST_TIME_EXPERIENCE' = 'true';
}

if ($InstallLocality -eq 'machine') {
    if ($IsMacOS -or $IsLinux) {
        $DotNetInstallDir = '/usr/share/dotnet'
    } else {
        $restartRequired = $false
        if ($PSCmdlet.ShouldProcess(".NET Core SDK $sdkVersion", "Install")) {
            Install-DotNet -Version $sdkVersion
            $restartRequired = $restartRequired -or ($LASTEXITCODE -eq 3010)
        }

        $runtimeVersions | Get-Unique |% {
            if ($PSCmdlet.ShouldProcess(".NET Core runtime $_", "Install")) {
                Install-DotNet -Version $_ -Runtime
                $restartRequired = $restartRequired -or ($LASTEXITCODE -eq 3010)
            }
        }

        if ($restartRequired) {
            Write-Host -ForegroundColor Yellow "System restart required"
            Exit 3010
        }

        return
    }
} elseif ($InstallLocality -eq 'repo') {
    $DotNetInstallDir = "$DotNetInstallScriptRoot/.dotnet"
} elseif ($env:AGENT_TOOLSDIRECTORY) {
    $DotNetInstallDir = "$env:AGENT_TOOLSDIRECTORY/dotnet"
} else {
    $DotNetInstallDir = Join-Path $HOME .dotnet
}

Write-Host "Installing .NET Core SDK and runtimes to $DotNetInstallDir" -ForegroundColor Blue

if ($DotNetInstallDir) {
    $switches += '-InstallDir',"`"$DotNetInstallDir`""
    $envVars['DOTNET_MULTILEVEL_LOOKUP'] = '0'
    $envVars['DOTNET_ROOT'] = $DotNetInstallDir
}

if ($IsMacOS -or $IsLinux) {
    $DownloadUri = "https://raw.githubusercontent.com/dotnet/install-scripts/781752509a890ca7520f1182e8bae71f9a53d754/src/dotnet-install.sh"
    $DotNetInstallScriptPath = "$DotNetInstallScriptRoot/dotnet-install.sh"
} else {
    $DownloadUri = "https://raw.githubusercontent.com/dotnet/install-scripts/781752509a890ca7520f1182e8bae71f9a53d754/src/dotnet-install.ps1"
    $DotNetInstallScriptPath = "$DotNetInstallScriptRoot/dotnet-install.ps1"
}

if (-not (Test-Path $DotNetInstallScriptPath)) {
    Invoke-WebRequest -Uri $DownloadUri -OutFile $DotNetInstallScriptPath -UseBasicParsing
    if ($IsMacOS -or $IsLinux) {
        chmod +x $DotNetInstallScriptPath
    }
}

# In case the script we invoke is in a directory with spaces, wrap it with single quotes.
# In case the path includes single quotes, escape them.
$DotNetInstallScriptPathExpression = $DotNetInstallScriptPath.Replace("'", "''")
$DotNetInstallScriptPathExpression = "& '$DotNetInstallScriptPathExpression'"

$anythingInstalled = $false
$global:LASTEXITCODE = 0

if ($PSCmdlet.ShouldProcess(".NET Core SDK $sdkVersion", "Install")) {
    $anythingInstalled = $true
    Invoke-Expression -Command "$DotNetInstallScriptPathExpression -Version $sdkVersion $switches"

    if ($LASTEXITCODE -ne 0) {
        Write-Error ".NET SDK installation failure: $LASTEXITCODE"
        exit $LASTEXITCODE
    }
} else {
    Invoke-Expression -Command "$DotNetInstallScriptPathExpression -Version $sdkVersion $switches -DryRun"
}

$dotnetRuntimeSwitches = $switches + '-Runtime','dotnet'

$runtimeVersions | Sort-Object -Unique |% {
    if ($PSCmdlet.ShouldProcess(".NET Core runtime $_", "Install")) {
        $anythingInstalled = $true
        Invoke-Expression -Command "$DotNetInstallScriptPathExpression -Channel $_ $dotnetRuntimeSwitches"

        if ($LASTEXITCODE -ne 0) {
            Write-Error ".NET SDK installation failure: $LASTEXITCODE"
            exit $LASTEXITCODE
        }
    } else {
        Invoke-Expression -Command "$DotNetInstallScriptPathExpression -Channel $_ $dotnetRuntimeSwitches -DryRun"
    }
}

$windowsDesktopRuntimeSwitches = $switches + '-Runtime','windowsdesktop'

$windowsDesktopRuntimeVersions | Sort-Object -Unique |% {
    if ($PSCmdlet.ShouldProcess(".NET Core WindowsDesktop runtime $_", "Install")) {
        $anythingInstalled = $true
        Invoke-Expression -Command "$DotNetInstallScriptPathExpression -Channel $_ $windowsDesktopRuntimeSwitches"

        if ($LASTEXITCODE -ne 0) {
            Write-Error ".NET SDK installation failure: $LASTEXITCODE"
            exit $LASTEXITCODE
        }
    } else {
        Invoke-Expression -Command "$DotNetInstallScriptPathExpression -Channel $_ $windowsDesktopRuntimeSwitches -DryRun"
    }
}

if ($PSCmdlet.ShouldProcess("Set DOTNET environment variables to discover these installed runtimes?")) {
    & "$PSScriptRoot/Set-EnvVars.ps1" -Variables $envVars -PrependPath $DotNetInstallDir | Out-Null
}

if ($anythingInstalled -and ($InstallLocality -ne 'machine') -and !$env:TF_BUILD -and !$env:GITHUB_ACTIONS) {
    Write-Warning ".NET Core runtimes or SDKs were installed to a non-machine location. Perform your builds or open Visual Studio from this same environment in order for tools to discover the location of these dependencies."
}<|MERGE_RESOLUTION|>--- conflicted
+++ resolved
@@ -29,16 +29,11 @@
 # Look up actual required .NET Core SDK version from global.json
 $sdkVersion = & "$PSScriptRoot/../azure-pipelines/variables/DotNetSdkVersion.ps1"
 
-<<<<<<< HEAD
-$arch = 'x64'
-if ($env:PROCESSOR_ARCHITECTURE -eq 'ARM64') { $arch = 'ARM64' }
-=======
 $arch = [System.Runtime.InteropServices.RuntimeInformation]::ProcessArchitecture
 if (!$arch) { # Windows Powershell leaves this blank
     $arch = 'x64'
     if ($env:PROCESSOR_ARCHITECTURE -eq 'ARM64') { $arch = 'ARM64' }
 }
->>>>>>> 16d65511
 
 # Search for all .NET Core runtime versions referenced from MSBuild projects and arrange to install them.
 $runtimeVersions = @()
@@ -47,21 +42,12 @@
     $projXml = [xml](Get-Content -Path $_)
     $pg = $projXml.Project.PropertyGroup
     if ($pg) {
-<<<<<<< HEAD
-        $targetFrameworks = $pg.TargetFramework
-        if (!$targetFrameworks) {
-            $targetFrameworks = $pg.TargetFrameworks
-            if ($targetFrameworks) {
-                $targetFrameworks = $targetFrameworks -Split ';'
-            }
-=======
         $targetFrameworks = @()
         $tf = $pg.TargetFramework
         $targetFrameworks += $tf
         $tfs = $pg.TargetFrameworks
         if ($tfs) {
             $targetFrameworks = $tfs -Split ';'
->>>>>>> 16d65511
         }
     }
     $targetFrameworks |? { $_ -match 'net(?:coreapp)?(\d+\.\d+)' } |% {
@@ -108,9 +94,6 @@
         $Version = $versionInfo[-1]
     }
 
-<<<<<<< HEAD
-    Get-FileFromWeb -Uri "https://dotnetcli.blob.core.windows.net/dotnet/$sdkOrRuntime/$Version/dotnet-$($sdkOrRuntime.ToLowerInvariant())-$Version-win-$arch.exe" -OutDir "$DotNetInstallScriptRoot"
-=======
     $majorMinor = "$($TypedVersion.Major).$($TypedVersion.Minor)"
     $ReleasesFile = Join-Path $DotNetInstallScriptRoot "$majorMinor\releases.json"
     if (!(Test-Path $ReleasesFile)) {
@@ -150,7 +133,6 @@
     } else {
         Write-Error "Unable to find release of $sdkOrRuntime v$Version"
     }
->>>>>>> 16d65511
 }
 
 Function Install-DotNet($Version, [switch]$Runtime) {
