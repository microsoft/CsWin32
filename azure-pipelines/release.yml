trigger: none # We only want to trigger manually or based on resources
pr: none

resources:
  repositories:
  - repository: MicroBuildTemplate
    type: git
    name: 1ESPipelineTemplates/MicroBuildTemplate
    ref: refs/tags/release
  pipelines:
  - pipeline: CI
    source: microsoft.CsWin32
    trigger:
      tags:
      - auto-release

variables:
<<<<<<< HEAD
- group: CsWin32 Publishing secrets
=======
- template: GlobalVariables.yml
>>>>>>> dd4956a1

extends:
  template: azure-pipelines/MicroBuild.1ES.Official.yml@MicroBuildTemplate
  parameters:
    sdl:
      sourceAnalysisPool: VSEngSS-MicroBuild2022-1ES

    stages:
    - stage: release
      jobs:
      - job: release
        pool:
          name: AzurePipelines-EO
          demands:
          - ImageOverride -equals 1ESPT-Ubuntu22.04
          os: Linux
        templateContext:
          outputs:
          - output: nuget
            displayName: 📦 Push packages to nuget.org
            packagesToPush: '$(Pipeline.Workspace)/CI/deployables-Windows/NuGet/*.nupkg'
            packageParentPath: $(Pipeline.Workspace)/CI/deployables-Windows/NuGet
            allowPackageConflicts: true
            nuGetFeedType: external
            publishFeedCredentials: VisualStudioExtensibility (nuget.org)
        steps:
        - checkout: none
        - powershell: |
            Write-Host "##vso[build.updatebuildnumber]$(resources.pipeline.CI.runName)"
            if ('$(resources.pipeline.CI.runName)'.Contains('-')) {
              Write-Host "##vso[task.setvariable variable=IsPrerelease]true"
            } else {
              Write-Host "##vso[task.setvariable variable=IsPrerelease]false"
            }
          displayName: ⚙ Set up pipeline
        - download: CI
          artifact: deployables-Windows
          displayName: 🔻 Download deployables-Windows artifact
          patterns: 'deployables-Windows/NuGet/*'
        - task: GitHubRelease@1
          displayName: 📢 GitHub release (create)
          inputs:
            gitHubConnection: AArnott
            repositoryName: $(Build.Repository.Name)
            target: $(resources.pipeline.CI.sourceCommit)
            tagSource: userSpecifiedTag
            tag: v$(resources.pipeline.CI.runName)
            title: v$(resources.pipeline.CI.runName)
            isDraft: true # After running this step, visit the new draft release, edit, and publish.
            isPreRelease: $(IsPrerelease)
            assets: $(Pipeline.Workspace)/CI/deployables-Windows/NuGet/*.nupkg
            changeLogCompareToRelease: lastNonDraftRelease
            changeLogType: issueBased
            changeLogLabels: |
              [
                { "label" : "breaking change", "displayName" : "Breaking changes", "state" : "closed" },
                { "label" : "bug", "displayName" : "Fixes", "state" : "closed" },
                { "label" : "enhancement", "displayName": "Enhancements", "state" : "closed" }
<<<<<<< HEAD
              ]
        - script: dotnet nuget push $(Pipeline.Workspace)/CI/deployables-Windows/*.nupkg -s https://api.nuget.org/v3/index.json --api-key $(NuGetOrgApiKey) --skip-duplicate
          displayName: 📦 Push packages to nuget.org
          condition: and(succeeded(), ne(variables['NuGetOrgApiKey'], ''))
=======
              ]
>>>>>>> dd4956a1
<|MERGE_RESOLUTION|>--- conflicted
+++ resolved
@@ -15,11 +15,8 @@
       - auto-release
 
 variables:
-<<<<<<< HEAD
+- template: GlobalVariables.yml
 - group: CsWin32 Publishing secrets
-=======
-- template: GlobalVariables.yml
->>>>>>> dd4956a1
 
 extends:
   template: azure-pipelines/MicroBuild.1ES.Official.yml@MicroBuildTemplate
@@ -44,7 +41,7 @@
             packageParentPath: $(Pipeline.Workspace)/CI/deployables-Windows/NuGet
             allowPackageConflicts: true
             nuGetFeedType: external
-            publishFeedCredentials: VisualStudioExtensibility (nuget.org)
+            publishFeedCredentials: Microsoft.Windows.CsWin32
         steps:
         - checkout: none
         - powershell: |
@@ -78,11 +75,4 @@
                 { "label" : "breaking change", "displayName" : "Breaking changes", "state" : "closed" },
                 { "label" : "bug", "displayName" : "Fixes", "state" : "closed" },
                 { "label" : "enhancement", "displayName": "Enhancements", "state" : "closed" }
-<<<<<<< HEAD
-              ]
-        - script: dotnet nuget push $(Pipeline.Workspace)/CI/deployables-Windows/*.nupkg -s https://api.nuget.org/v3/index.json --api-key $(NuGetOrgApiKey) --skip-duplicate
-          displayName: 📦 Push packages to nuget.org
-          condition: and(succeeded(), ne(variables['NuGetOrgApiKey'], ''))
-=======
-              ]
->>>>>>> dd4956a1
+              ]