parameters:
- name: initArgs
  type: string
  default: ''
- name: needsAzurePublicFeeds
  type: boolean
  default: true # If nuget.config pulls from the azure-public account, we need to authenticate when building on the devdiv account.

steps:
- ${{ if and(parameters.needsAzurePublicFeeds, eq(variables['system.collectionId'], '011b8bdf-6d56-4f87-be0d-0092136884d9')) }}:
  - template: WIFtoPATauth.yml
    parameters:
      wifServiceConnectionName: azure-public/vside package pull
      deadPATServiceConnectionId: 0ae39abc-4d06-4436-a7b5-865833df49db # azure-public/msft_consumption

- task: NuGetAuthenticate@1
  displayName: 🔏 Authenticate NuGet feeds
  inputs:
<<<<<<< HEAD
    ${{ if eq(variables['system.collectionId'], 'cb55739e-4afe-46a3-970f-1b49d8ee7564') }}:
      nuGetServiceConnections: azure-public/winsdk
    forceReinstallCredentialProvider: true
=======
    ${{ if and(parameters.needsAzurePublicFeeds, eq(variables['system.collectionId'], '011b8bdf-6d56-4f87-be0d-0092136884d9')) }}:
      nuGetServiceConnections: azure-public/msft_consumption
>>>>>>> d1ea1326

- powershell: |
    $AccessToken = '$(System.AccessToken)' # Avoid specifying the access token directly on the init.ps1 command line to avoid it showing up in errors
    .\init.ps1 -AccessToken $AccessToken ${{ parameters['initArgs'] }} -UpgradePrerequisites -NoNuGetCredProvider
    dotnet --info

    # Print mono version if it is present.
    if (Get-Command mono -ErrorAction SilentlyContinue) {
      mono --version
    }
  displayName: ⚙ Install prerequisites

# ESRP signing requires this
- task: UseDotNet@2
  displayName: ⚙ Installing .NET Core 2.1 runtime
  inputs:
    packageType: runtime
    version: 2.1.x
  condition: eq(variables['system.collectionId'], 'cb55739e-4afe-46a3-970f-1b49d8ee7564')

- powershell: azure-pipelines/variables/_pipelines.ps1
  failOnStderr: true
  displayName: ⚙ Set pipeline variables based on source
  name: SetPipelineVariables<|MERGE_RESOLUTION|>--- conflicted
+++ resolved
@@ -7,23 +7,17 @@
   default: true # If nuget.config pulls from the azure-public account, we need to authenticate when building on the devdiv account.
 
 steps:
-- ${{ if and(parameters.needsAzurePublicFeeds, eq(variables['system.collectionId'], '011b8bdf-6d56-4f87-be0d-0092136884d9')) }}:
+- ${{ if and(parameters.needsAzurePublicFeeds, eq(variables['system.collectionId'], 'cb55739e-4afe-46a3-970f-1b49d8ee7564')) }}:
   - template: WIFtoPATauth.yml
     parameters:
       wifServiceConnectionName: azure-public/vside package pull
-      deadPATServiceConnectionId: 0ae39abc-4d06-4436-a7b5-865833df49db # azure-public/msft_consumption
+      deadPATServiceConnectionId: 53e443aa-4df6-4848-a00f-8e0ff4caf7db # azure-public/vside/msft_consumption
 
 - task: NuGetAuthenticate@1
   displayName: 🔏 Authenticate NuGet feeds
   inputs:
-<<<<<<< HEAD
-    ${{ if eq(variables['system.collectionId'], 'cb55739e-4afe-46a3-970f-1b49d8ee7564') }}:
-      nuGetServiceConnections: azure-public/winsdk
-    forceReinstallCredentialProvider: true
-=======
-    ${{ if and(parameters.needsAzurePublicFeeds, eq(variables['system.collectionId'], '011b8bdf-6d56-4f87-be0d-0092136884d9')) }}:
-      nuGetServiceConnections: azure-public/msft_consumption
->>>>>>> d1ea1326
+    ${{ if and(parameters.needsAzurePublicFeeds, eq(variables['system.collectionId'], 'cb55739e-4afe-46a3-970f-1b49d8ee7564')) }}:
+      nuGetServiceConnections: azure-public/vside/msft_consumption
 
 - powershell: |
     $AccessToken = '$(System.AccessToken)' # Avoid specifying the access token directly on the init.ps1 command line to avoid it showing up in errors
