#!/usr/bin/env pwsh

<#
.SYNOPSIS
    Installs dependencies required to build and test the projects in this repository.
.DESCRIPTION
    This MAY not require elevation, as the SDK and runtimes are installed to a per-user location,
    unless the `-InstallLocality` switch is specified directing to a per-repo or per-machine location.
    See detailed help on that switch for more information.

    The CmdEnvScriptPath environment variable may be optionally set to a path to a cmd shell script to be created (or appended to if it already exists) that will set the environment variables in cmd.exe that are set within the PowerShell environment.
    This is used by init.cmd in order to reapply any new environment variables to the parent cmd.exe process that were set in the powershell child process.
.PARAMETER InstallLocality
    A value indicating whether dependencies should be installed locally to the repo or at a per-user location.
    Per-user allows sharing the installed dependencies across repositories and allows use of a shared expanded package cache.
    Visual Studio will only notice and use these SDKs/runtimes if VS is launched from the environment that runs this script.
    Per-repo allows for high isolation, allowing for a more precise recreation of the environment within an Azure Pipelines build.
    When using 'repo', environment variables are set to cause the locally installed dotnet SDK to be used.
    Per-repo can lead to file locking issues when dotnet.exe is left running as a build server and can be mitigated by running `dotnet build-server shutdown`.
    Per-machine requires elevation and will download and install all SDKs and runtimes to machine-wide locations so all applications can find it.
.PARAMETER NoPrerequisites
    Skips the installation of prerequisite software (e.g. SDKs, tools).
.PARAMETER NoNuGetCredProvider
    Skips the installation of the NuGet credential provider. Useful in pipelines with the `NuGetAuthenticate` task, as a workaround for https://github.com/microsoft/artifacts-credprovider/issues/244.
    This switch is ignored and installation is skipped when -NoPrerequisites is specified.
.PARAMETER UpgradePrerequisites
    Takes time to install prerequisites even if they are already present in case they need to be upgraded.
    No effect if -NoPrerequisites is specified.
.PARAMETER NoRestore
    Skips the package restore step.
.PARAMETER AccessToken
    An optional access token for authenticating to Azure Artifacts authenticated feeds.
.PARAMETER Interactive
    Runs NuGet restore in interactive mode. This can turn authentication failures into authentication challenges.
#>
[CmdletBinding(SupportsShouldProcess = $true)]
Param (
    [ValidateSet('repo', 'user', 'machine')]
    [string]$InstallLocality = 'user',
    [Parameter()]
    [switch]$NoPrerequisites,
    [Parameter()]
    [switch]$NoNuGetCredProvider,
    [Parameter()]
    [switch]$UpgradePrerequisites,
    [Parameter()]
    [switch]$NoRestore,
    [Parameter()]
<<<<<<< HEAD
    [string]$AccessToken
=======
    [switch]$Signing,
    [Parameter()]
    [switch]$Localization,
    [Parameter()]
    [switch]$Setup,
    [Parameter()]
    [switch]$OptProf,
    [Parameter()]
    [switch]$SBOM,
    [Parameter()]
    [string]$AccessToken,
    [Parameter()]
    [switch]$Interactive
>>>>>>> 5e0d0314
)

$EnvVars = @{}
$PrependPath = @()

if (!$NoPrerequisites) {
    if (!$NoNuGetCredProvider) {
        & "$PSScriptRoot\tools\Install-NuGetCredProvider.ps1" -AccessToken $AccessToken -Force:$UpgradePrerequisites
    }

    & "$PSScriptRoot\tools\Install-DotNetSdk.ps1" -InstallLocality $InstallLocality
    if ($LASTEXITCODE -eq 3010) {
        Exit 3010
    }

    # The procdump tool and env var is required for dotnet test to collect hang/crash dumps of tests.
    # But it only works on Windows.
    if ($env:OS -eq 'Windows_NT') {
        $EnvVars['PROCDUMP_PATH'] = & "$PSScriptRoot\azure-pipelines\Get-ProcDump.ps1"
    }
}

# Workaround nuget credential provider bug that causes very unreliable package restores on Azure Pipelines
$env:NUGET_PLUGIN_HANDSHAKE_TIMEOUT_IN_SECONDS = 20
$env:NUGET_PLUGIN_REQUEST_TIMEOUT_IN_SECONDS = 20

Push-Location $PSScriptRoot
try {
    $HeaderColor = 'Green'

    if (!$NoRestore -and $PSCmdlet.ShouldProcess("NuGet packages", "Restore")) {
        $RestoreArguments = @()
        if ($Interactive)
        {
            $RestoreArguments += '--interactive'
        }

        Write-Host "Restoring NuGet packages" -ForegroundColor $HeaderColor
        dotnet restore @RestoreArguments
        if ($lastexitcode -ne 0) {
            throw "Failure while restoring packages."
        }
    }

<<<<<<< HEAD
=======
    $InstallNuGetPkgScriptPath = "$PSScriptRoot\azure-pipelines\Install-NuGetPackage.ps1"
    $nugetVerbosity = 'quiet'
    if ($Verbose) { $nugetVerbosity = 'normal' }
    $MicroBuildPackageSource = 'https://pkgs.dev.azure.com/devdiv/_packaging/MicroBuildToolset%40Local/nuget/v3/index.json'
    if ($Signing) {
        Write-Host "Installing MicroBuild signing plugin" -ForegroundColor $HeaderColor
        & $InstallNuGetPkgScriptPath MicroBuild.Plugins.Signing -source $MicroBuildPackageSource -Verbosity $nugetVerbosity
        $EnvVars['SignType'] = "Test"
    }

    if ($Setup) {
        Write-Host "Installing MicroBuild SwixBuild plugin..." -ForegroundColor $HeaderColor
        & $InstallNuGetPkgScriptPath Microsoft.VisualStudioEng.MicroBuild.Plugins.SwixBuild -source $MicroBuildPackageSource -Verbosity $nugetVerbosity
    }

    if ($OptProf) {
        Write-Host "Installing MicroBuild OptProf plugin" -ForegroundColor $HeaderColor
        & $InstallNuGetPkgScriptPath MicroBuild.Plugins.OptProf -source $MicroBuildPackageSource -Verbosity $nugetVerbosity
        $EnvVars['OptProfEnabled'] = '1'
    }

    if ($Localization) {
        Write-Host "Installing MicroBuild localization plugin" -ForegroundColor $HeaderColor
        & $InstallNuGetPkgScriptPath MicroBuild.Plugins.Localization -source $MicroBuildPackageSource -Verbosity $nugetVerbosity
        $EnvVars['LocType'] = "Pseudo"
        $EnvVars['LocLanguages'] = "JPN"
    }

    if ($SBOM) {
        Write-Host "Installing MicroBuild SBOM plugin" -ForegroundColor $HeaderColor
        & $InstallNuGetPkgScriptPath MicroBuild.Plugins.Sbom -source $MicroBuildPackageSource -Verbosity $nugetVerbosity
        $PkgMicrosoft_ManifestTool_CrossPlatform = & $InstallNuGetPkgScriptPath Microsoft.ManifestTool.CrossPlatform -source 'https://1essharedassets.pkgs.visualstudio.com/1esPkgs/_packaging/SBOMTool/nuget/v3/index.json' -Verbosity $nugetVerbosity
        $EnvVars['GenerateSBOM'] = "true"
        $EnvVars['PkgMicrosoft_ManifestTool_CrossPlatform'] = $PkgMicrosoft_ManifestTool_CrossPlatform
    }

>>>>>>> 5e0d0314
    & "$PSScriptRoot/tools/Set-EnvVars.ps1" -Variables $EnvVars -PrependPath $PrependPath | Out-Null
}
catch {
    Write-Error $error[0]
    exit $lastexitcode
}
finally {
    Pop-Location
}<|MERGE_RESOLUTION|>--- conflicted
+++ resolved
@@ -46,23 +46,9 @@
     [Parameter()]
     [switch]$NoRestore,
     [Parameter()]
-<<<<<<< HEAD
-    [string]$AccessToken
-=======
-    [switch]$Signing,
-    [Parameter()]
-    [switch]$Localization,
-    [Parameter()]
-    [switch]$Setup,
-    [Parameter()]
-    [switch]$OptProf,
-    [Parameter()]
-    [switch]$SBOM,
-    [Parameter()]
     [string]$AccessToken,
     [Parameter()]
     [switch]$Interactive
->>>>>>> 5e0d0314
 )
 
 $EnvVars = @{}
@@ -107,45 +93,6 @@
         }
     }
 
-<<<<<<< HEAD
-=======
-    $InstallNuGetPkgScriptPath = "$PSScriptRoot\azure-pipelines\Install-NuGetPackage.ps1"
-    $nugetVerbosity = 'quiet'
-    if ($Verbose) { $nugetVerbosity = 'normal' }
-    $MicroBuildPackageSource = 'https://pkgs.dev.azure.com/devdiv/_packaging/MicroBuildToolset%40Local/nuget/v3/index.json'
-    if ($Signing) {
-        Write-Host "Installing MicroBuild signing plugin" -ForegroundColor $HeaderColor
-        & $InstallNuGetPkgScriptPath MicroBuild.Plugins.Signing -source $MicroBuildPackageSource -Verbosity $nugetVerbosity
-        $EnvVars['SignType'] = "Test"
-    }
-
-    if ($Setup) {
-        Write-Host "Installing MicroBuild SwixBuild plugin..." -ForegroundColor $HeaderColor
-        & $InstallNuGetPkgScriptPath Microsoft.VisualStudioEng.MicroBuild.Plugins.SwixBuild -source $MicroBuildPackageSource -Verbosity $nugetVerbosity
-    }
-
-    if ($OptProf) {
-        Write-Host "Installing MicroBuild OptProf plugin" -ForegroundColor $HeaderColor
-        & $InstallNuGetPkgScriptPath MicroBuild.Plugins.OptProf -source $MicroBuildPackageSource -Verbosity $nugetVerbosity
-        $EnvVars['OptProfEnabled'] = '1'
-    }
-
-    if ($Localization) {
-        Write-Host "Installing MicroBuild localization plugin" -ForegroundColor $HeaderColor
-        & $InstallNuGetPkgScriptPath MicroBuild.Plugins.Localization -source $MicroBuildPackageSource -Verbosity $nugetVerbosity
-        $EnvVars['LocType'] = "Pseudo"
-        $EnvVars['LocLanguages'] = "JPN"
-    }
-
-    if ($SBOM) {
-        Write-Host "Installing MicroBuild SBOM plugin" -ForegroundColor $HeaderColor
-        & $InstallNuGetPkgScriptPath MicroBuild.Plugins.Sbom -source $MicroBuildPackageSource -Verbosity $nugetVerbosity
-        $PkgMicrosoft_ManifestTool_CrossPlatform = & $InstallNuGetPkgScriptPath Microsoft.ManifestTool.CrossPlatform -source 'https://1essharedassets.pkgs.visualstudio.com/1esPkgs/_packaging/SBOMTool/nuget/v3/index.json' -Verbosity $nugetVerbosity
-        $EnvVars['GenerateSBOM'] = "true"
-        $EnvVars['PkgMicrosoft_ManifestTool_CrossPlatform'] = $PkgMicrosoft_ManifestTool_CrossPlatform
-    }
-
->>>>>>> 5e0d0314
     & "$PSScriptRoot/tools/Set-EnvVars.ps1" -Variables $EnvVars -PrependPath $PrependPath | Out-Null
 }
 catch {
