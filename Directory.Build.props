<Project>
  <PropertyGroup>
    <Configuration Condition=" '$(Configuration)' == '' ">Debug</Configuration>
    <RepoRootPath>$(MSBuildThisFileDirectory)</RepoRootPath>
    <BaseIntermediateOutputPath>$(RepoRootPath)obj\$([MSBuild]::MakeRelative($(RepoRootPath), $(MSBuildProjectDirectory)))\</BaseIntermediateOutputPath>
    <BaseOutputPath Condition=" '$(BaseOutputPath)' == '' ">$(RepoRootPath)bin\$(MSBuildProjectName)\</BaseOutputPath>
    <PackageOutputPath>$(RepoRootPath)bin\Packages\$(Configuration)\</PackageOutputPath>
    <LangVersion>11.0</LangVersion>
    <ImplicitUsings>true</ImplicitUsings>
    <Nullable>enable</Nullable>
    <AnalysisLevel>latest</AnalysisLevel>
    <EnforceCodeStyleInBuild>true</EnforceCodeStyleInBuild>
    <AllowUnsafeBlocks>true</AllowUnsafeBlocks>
    <GenerateDocumentationFile>true</GenerateDocumentationFile>
    <EnforceCodeStyleInBuild>true</EnforceCodeStyleInBuild>

    <!-- https://github.com/dotnet/msbuild/blob/main/documentation/ProjectReference-Protocol.md#setplatform-negotiation -->
    <EnableDynamicPlatformResolution>true</EnableDynamicPlatformResolution>

    <!-- Opt in till https://github.com/NuGet/Home/issues/9803 makes this the default. -->
    <RestoreUseStaticGraphEvaluation>true</RestoreUseStaticGraphEvaluation>

    <!-- This entire repo has just one version.json file, so compute the version once and share with all projects in a large build. -->
    <GitVersionBaseDirectory>$(MSBuildThisFileDirectory)</GitVersionBaseDirectory>

    <!-- Local builds should embed PDBs so we never lose them when a subsequent build occurs. -->
    <DebugType Condition=" '$(CI)' != 'true' and '$(TF_BUILD)' != 'true' ">embedded</DebugType>

    <SignAssembly>true</SignAssembly>
    <AssemblyOriginatorKeyFile>$(MSBuildThisFileDirectory)strongname.snk</AssemblyOriginatorKeyFile>

    <Company>Microsoft</Company>
    <Authors>Microsoft</Authors>
    <Copyright>© Microsoft Corporation. All rights reserved.</Copyright>
    <PackageLicenseExpression>MIT</PackageLicenseExpression>
    <PackageProjectUrl>https://github.com/Microsoft/CsWin32</PackageProjectUrl>
    <PublishRepositoryUrl>true</PublishRepositoryUrl>
    <EmbedUntrackedSources>true</EmbedUntrackedSources>
    <IncludeSymbols Condition=" '$(DebugType)' != 'embedded' ">true</IncludeSymbols>
    <SymbolPackageFormat>snupkg</SymbolPackageFormat>
<<<<<<< HEAD

    <MetadataVersion>37.0.34-preview</MetadataVersion>
    <!-- <DiaMetadataVersion>0.2.185-preview-g7e1e6a442c</DiaMetadataVersion> -->
    <ApiDocsVersion>0.1.7-alpha</ApiDocsVersion>
  </PropertyGroup>

  <ItemGroup>
    <PackageReference Include="Microsoft.SourceLink.GitHub" Version="1.1.1" PrivateAssets="all" />
    <PackageReference Include="Nerdbank.GitVersioning" Version="3.5.119" PrivateAssets="all" />
    <PackageReference Include="Nullable" Version="1.3.1" PrivateAssets="all" />
    <!-- Use the Unstable package ID so that update tools will help us keep it current even though it seems to be ever-unstable lately. -->
    <PackageReference Include="StyleCop.Analyzers.Unstable" Version="1.2.0.435" PrivateAssets="all" />
  </ItemGroup>

  <ItemGroup>
=======
  </PropertyGroup>

  <ItemGroup>
>>>>>>> d4a48420
    <None Include="$(RepoRootPath)obj/NOTICE" Pack="true" PackagePath="" Visible="false" Condition=" Exists('$(RepoRootPath)obj/NOTICE') " />
  </ItemGroup>

  <ItemGroup>
    <AdditionalFiles Include="$(MSBuildThisFileDirectory)stylecop.json" Link="stylecop.json" />
  </ItemGroup>

  <ItemDefinitionGroup>
    <!-- We always want MSBuild properties generated that point at the restored location of each package. -->
    <PackageReference GeneratePathProperty="true" />
  </ItemDefinitionGroup>

  <Target Name="PrepareReleaseNotes" BeforeTargets="GenerateNuspec" DependsOnTargets="GetBuildVersion">
    <PropertyGroup>
       <PackageReleaseNotes>https://github.com/microsoft/CsWin32/releases/tag/v$(Version)</PackageReleaseNotes>
    </PropertyGroup>
  </Target>

  <PropertyGroup Condition="'$(IsWpfTempProject)' == ''">
    <IsWpfTempProject>false</IsWpfTempProject>
    <IsWpfTempProject Condition="$(MSBuildProjectName.EndsWith('_wpftmp'))">true</IsWpfTempProject>
  </PropertyGroup>

  <!--
    Inspired by https://github.com/dotnet/arcade/blob/cbfa29d4e859622ada3d226f90f103f659665d31/src/Microsoft.DotNet.Arcade.Sdk/tools/Workarounds.props#L14-L31
    WPF temp-projects do not import .props and .targets files from NuGet packages.
    (see https://github.com/dotnet/sourcelink/issues/91).

    Property _TargetAssemblyProjectName is set by GenerateTemporaryTargetAssembly task.
    Disable Source Link and Xliff in WPF temp projects to avoid generating non-deterministic file names to obj dir.
    The project name is non-deterministic and is included in the Source Link json file name and xlf directory names.
    It's also not necessary to generate these assets.
  -->
  <PropertyGroup Condition="'$(IsWpfTempProject)' == 'true'">
    <_WpfTempProjectNuGetFilePathNoExt>$(BaseIntermediateOutputPath)..\$(_TargetAssemblyProjectName)\$(_TargetAssemblyProjectName)$(MSBuildProjectExtension).nuget.g</_WpfTempProjectNuGetFilePathNoExt>

    <EnableSourceLink>false</EnableSourceLink>
    <EmbedUntrackedSources>false</EmbedUntrackedSources>
    <DeterministicSourcePaths>false</DeterministicSourcePaths>
    <EnableXlfLocalization>false</EnableXlfLocalization>
  </PropertyGroup>

  <!-- Workaround https://github.com/dotnet/wpf/issues/810 -->
  <Import Project="$(_WpfTempProjectNuGetFilePathNoExt).props" Condition="'$(_WpfTempProjectNuGetFilePathNoExt)' != '' and Exists('$(_WpfTempProjectNuGetFilePathNoExt).props')"/>
</Project><|MERGE_RESOLUTION|>--- conflicted
+++ resolved
@@ -38,27 +38,9 @@
     <EmbedUntrackedSources>true</EmbedUntrackedSources>
     <IncludeSymbols Condition=" '$(DebugType)' != 'embedded' ">true</IncludeSymbols>
     <SymbolPackageFormat>snupkg</SymbolPackageFormat>
-<<<<<<< HEAD
-
-    <MetadataVersion>37.0.34-preview</MetadataVersion>
-    <!-- <DiaMetadataVersion>0.2.185-preview-g7e1e6a442c</DiaMetadataVersion> -->
-    <ApiDocsVersion>0.1.7-alpha</ApiDocsVersion>
   </PropertyGroup>
 
   <ItemGroup>
-    <PackageReference Include="Microsoft.SourceLink.GitHub" Version="1.1.1" PrivateAssets="all" />
-    <PackageReference Include="Nerdbank.GitVersioning" Version="3.5.119" PrivateAssets="all" />
-    <PackageReference Include="Nullable" Version="1.3.1" PrivateAssets="all" />
-    <!-- Use the Unstable package ID so that update tools will help us keep it current even though it seems to be ever-unstable lately. -->
-    <PackageReference Include="StyleCop.Analyzers.Unstable" Version="1.2.0.435" PrivateAssets="all" />
-  </ItemGroup>
-
-  <ItemGroup>
-=======
-  </PropertyGroup>
-
-  <ItemGroup>
->>>>>>> d4a48420
     <None Include="$(RepoRootPath)obj/NOTICE" Pack="true" PackagePath="" Visible="false" Condition=" Exists('$(RepoRootPath)obj/NOTICE') " />
   </ItemGroup>
 
