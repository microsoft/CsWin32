trigger:
  batch: true
  branches:
    include:
    - main
    - 'validate/*'
  paths:
    exclude:
    - doc/
    - '*.md'
    - .vscode/
schedules:
- cron: "0 3 * * *" # Daily @ 8 PM PST
  displayName: Daily build
  branches:
    include:
    - main

parameters:
- name: SignSelection
  displayName: Sign?
  type: boolean
  default: false
- name: includeMacOS
  displayName: Build on macOS
  type: boolean
  default: false # macOS is often bogged down in Azure Pipelines
- name: RunTests
  displayName: Run tests
  type: boolean
  default: true

resources:
  repositories:
  - repository: MicroBuildTemplate
    type: git
    name: 1ESPipelineTemplates/MicroBuildTemplate
    ref: refs/tags/release

<<<<<<< HEAD
- stage: Build
  variables:
    DOTNET_SKIP_FIRST_TIME_EXPERIENCE: true
    BuildConfiguration: Release
    NUGET_PACKAGES: $(Agent.TempDirectory)/.nuget/packages/
    SignSelection: ${{ parameters.SignSelection }}
    Codeql.Enabled: true

  jobs:
  - template: build.yml
    parameters:
      includeMacOS: ${{ parameters.includeMacOS }}
      RunTests: ${{ parameters.RunTests }}

- template: prepare-insertion-stages.yml
=======
extends:
  ${{ if parameters.EnableCompliance }}:
    template: azure-pipelines/MicroBuild.1ES.Official.yml@MicroBuildTemplate
    parameters:
      sdl:
        sourceAnalysisPool: VSEngSS-MicroBuild2022-1ES
      stages:
      - stage: Build
        variables:
          DOTNET_SKIP_FIRST_TIME_EXPERIENCE: true
          BuildConfiguration: Release
          NUGET_PACKAGES: $(Agent.TempDirectory)/.nuget/packages
          SignTypeSelection: ${{ parameters.SignTypeSelection }}
          Packaging.EnableSBOMSigning: false
          Codeql.Enabled: true
        jobs:
        - template: /azure-pipelines/build.yml@self
          parameters:
            EnableCompliance: ${{ parameters.EnableCompliance }}
            EnableAPIScan: ${{ parameters.EnableAPIScan }}
            windowsPool: VSEngSS-MicroBuild2022-1ES
            linuxPool:
              name: AzurePipelines-EO
              demands:
              - ImageOverride -equals AzurePipelinesUbuntu20.04compliantGPT
              os: Linux
            macOSPool:
              name: Azure Pipelines
              vmImage: macOS-12
              os: macOS
            includeMacOS: ${{ parameters.includeMacOS }}
            RunTests: ${{ parameters.RunTests }}
      - template: /azure-pipelines/prepare-insertion-stages.yml@self
  ${{ else }}:
    template: azure-pipelines/MicroBuild.1ES.Unofficial.yml@MicroBuildTemplate
    parameters:
      sdl:
        sourceAnalysisPool: VSEngSS-MicroBuild2022-1ES
      stages:
      - stage: Build
        variables:
          DOTNET_SKIP_FIRST_TIME_EXPERIENCE: true
          BuildConfiguration: Release
          NUGET_PACKAGES: $(Agent.TempDirectory)/.nuget/packages
          SignTypeSelection: ${{ parameters.SignTypeSelection }}
          Packaging.EnableSBOMSigning: false
          Codeql.Enabled: true
        jobs:
        - template: /azure-pipelines/build.yml@self
          parameters:
            EnableCompliance: ${{ parameters.EnableCompliance }}
            EnableAPIScan: ${{ parameters.EnableAPIScan }}
            windowsPool: VSEngSS-MicroBuild2022-1ES
            linuxPool:
              name: AzurePipelines-EO
              demands:
              - ImageOverride -equals AzurePipelinesUbuntu20.04compliantGPT
              os: Linux
            macOSPool:
              name: Azure Pipelines
              vmImage: macOS-12
              os: macOS
            includeMacOS: ${{ parameters.includeMacOS }}
            RunTests: ${{ parameters.RunTests }}
      - template: /azure-pipelines/prepare-insertion-stages.yml@self
>>>>>>> 0d16c29d
<|MERGE_RESOLUTION|>--- conflicted
+++ resolved
@@ -32,31 +32,46 @@
 
 resources:
   repositories:
-  - repository: MicroBuildTemplate
+  - repository: 1esPipelines
     type: git
-    name: 1ESPipelineTemplates/MicroBuildTemplate
+    name: 1ESPipelineTemplates/1ESPipelineTemplates
     ref: refs/tags/release
 
-<<<<<<< HEAD
-- stage: Build
-  variables:
-    DOTNET_SKIP_FIRST_TIME_EXPERIENCE: true
-    BuildConfiguration: Release
-    NUGET_PACKAGES: $(Agent.TempDirectory)/.nuget/packages/
-    SignSelection: ${{ parameters.SignSelection }}
-    Codeql.Enabled: true
-
-  jobs:
-  - template: build.yml
-    parameters:
-      includeMacOS: ${{ parameters.includeMacOS }}
-      RunTests: ${{ parameters.RunTests }}
-
-- template: prepare-insertion-stages.yml
-=======
 extends:
   ${{ if parameters.EnableCompliance }}:
-    template: azure-pipelines/MicroBuild.1ES.Official.yml@MicroBuildTemplate
+    template: v1/1ES.Official.PipelineTemplate.yml@1esPipelines
+    parameters:
+      stages:
+      - stage: Build
+        variables:
+          DOTNET_SKIP_FIRST_TIME_EXPERIENCE: true
+          BuildConfiguration: Release
+          NUGET_PACKAGES: $(Agent.TempDirectory)/.nuget/packages
+          SignTypeSelection: ${{ parameters.SignTypeSelection }}
+          Packaging.EnableSBOMSigning: false
+          Codeql.Enabled: true
+        jobs:
+        - template: /azure-pipelines/build.yml@self
+          parameters:
+            EnableCompliance: ${{ parameters.EnableCompliance }}
+            EnableAPIScan: ${{ parameters.EnableAPIScan }}
+            windowsPool:
+              name: 1es-managed-pool-ss
+              os: windows
+            linuxPool:
+              name: AzurePipelines-EO
+              demands:
+              - ImageOverride -equals AzurePipelinesUbuntu20.04compliantGPT
+              os: Linux
+            macOSPool:
+              name: Azure Pipelines
+              vmImage: macOS-12
+              os: macOS
+            includeMacOS: ${{ parameters.includeMacOS }}
+            RunTests: ${{ parameters.RunTests }}
+      - template: /azure-pipelines/prepare-insertion-stages.yml@self
+  ${{ else }}:
+    template: v1/1ES.Unofficial.PipelineTemplate.yml@1esPipelines
     parameters:
       sdl:
         sourceAnalysisPool: VSEngSS-MicroBuild2022-1ES
@@ -86,37 +101,4 @@
               os: macOS
             includeMacOS: ${{ parameters.includeMacOS }}
             RunTests: ${{ parameters.RunTests }}
-      - template: /azure-pipelines/prepare-insertion-stages.yml@self
-  ${{ else }}:
-    template: azure-pipelines/MicroBuild.1ES.Unofficial.yml@MicroBuildTemplate
-    parameters:
-      sdl:
-        sourceAnalysisPool: VSEngSS-MicroBuild2022-1ES
-      stages:
-      - stage: Build
-        variables:
-          DOTNET_SKIP_FIRST_TIME_EXPERIENCE: true
-          BuildConfiguration: Release
-          NUGET_PACKAGES: $(Agent.TempDirectory)/.nuget/packages
-          SignTypeSelection: ${{ parameters.SignTypeSelection }}
-          Packaging.EnableSBOMSigning: false
-          Codeql.Enabled: true
-        jobs:
-        - template: /azure-pipelines/build.yml@self
-          parameters:
-            EnableCompliance: ${{ parameters.EnableCompliance }}
-            EnableAPIScan: ${{ parameters.EnableAPIScan }}
-            windowsPool: VSEngSS-MicroBuild2022-1ES
-            linuxPool:
-              name: AzurePipelines-EO
-              demands:
-              - ImageOverride -equals AzurePipelinesUbuntu20.04compliantGPT
-              os: Linux
-            macOSPool:
-              name: Azure Pipelines
-              vmImage: macOS-12
-              os: macOS
-            includeMacOS: ${{ parameters.includeMacOS }}
-            RunTests: ${{ parameters.RunTests }}
-      - template: /azure-pipelines/prepare-insertion-stages.yml@self
->>>>>>> 0d16c29d
+      - template: /azure-pipelines/prepare-insertion-stages.yml@self