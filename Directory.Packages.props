--- conflicted
+++ resolved
@@ -7,16 +7,10 @@
     <MicroBuildVersion>2.0.146</MicroBuildVersion>
   </PropertyGroup>
   <ItemGroup>
-<<<<<<< HEAD
-    <PackageVersion Include="Microsoft.NET.Test.Sdk" Version="17.7.2" />
+    <PackageVersion Include="Microsoft.NET.Test.Sdk" Version="17.8.0" />
     <PackageVersion Include="Microsoft.VisualStudio.Internal.MicroBuild.NonShipping" Version="$(MicroBuildVersion)" />
-    <PackageVersion Include="xunit.runner.visualstudio" Version="2.5.3" />
-    <PackageVersion Include="xunit" Version="2.5.3" />
-=======
-    <PackageVersion Include="Microsoft.NET.Test.Sdk" Version="17.8.0" />
     <PackageVersion Include="xunit.runner.visualstudio" Version="2.5.4" />
     <PackageVersion Include="xunit" Version="2.6.2" />
->>>>>>> ac3f1dff
   </ItemGroup>
   <ItemGroup>
     <GlobalPackageReference Include="CSharpIsNullAnalyzer" Version="0.1.495" />
@@ -27,11 +21,7 @@
     <GlobalPackageReference Include="StyleCop.Analyzers.Unstable" Version="1.2.0.507" />
   </ItemGroup>
   <ItemGroup>
-<<<<<<< HEAD
     <!-- <GlobalPackageReference Include="Microsoft.SourceLink.AzureRepos.Git" Version="1.1.1" /> -->
-    <GlobalPackageReference Include="Microsoft.SourceLink.GitHub" Version="1.1.1" />
-=======
     <GlobalPackageReference Include="Microsoft.SourceLink.GitHub" Version="8.0.0" />
->>>>>>> ac3f1dff
   </ItemGroup>
 </Project>