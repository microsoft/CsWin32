--- conflicted
+++ resolved
@@ -39,8 +39,6 @@
   default: true
 - name: EnableMacOSBuild
   type: boolean
-<<<<<<< HEAD
-=======
   default: true
 
 ##### 👆🏼 You MAY change the defaults above.
@@ -69,7 +67,6 @@
 
 - name: EnableAPIScan
   type: boolean
->>>>>>> dd4956a1
   default: false
 
 # This parameter exists to provide a workaround to get a build out even when no OptProf profiling outputs can be found.
@@ -98,12 +95,8 @@
 - job: Windows
   timeoutInMinutes: 240
   pool: ${{ parameters.windowsPool }}
-<<<<<<< HEAD
   variables:
     TestFilter: ""
-=======
-  timeoutInMinutes: 180 # Give plenty of time due to real signing
->>>>>>> dd4956a1
   ${{ if eq(variables['system.collectionId'], '011b8bdf-6d56-4f87-be0d-0092136884d9') }}:
     templateContext:
       mb:
@@ -138,27 +131,12 @@
       outputParentDirectory: $(Build.ArtifactStagingDirectory)
       outputs:
       - ${{ each artifact_name in parameters.artifact_names }}:
-<<<<<<< HEAD
-        - output: pipelineArtifact
-          displayName: 📢 Publish ${{ artifact_name }}-Windows
-          targetPath: $(Build.ArtifactStagingDirectory)/${{ artifact_name }}-Windows
-          artifactName: ${{ artifact_name }}-Windows
-  steps:
-  - checkout: self
-    fetchDepth: 0 # avoid shallow clone so nbgv can do its work.
-    clean: true
-    submodules: true
-=======
         - ${{ if or(ne(artifact_name, 'testResults'), parameters.RunTests) }}:
           - output: pipelineArtifact
             displayName: 📢 Publish ${{ artifact_name }}-Windows
             targetPath: $(Build.ArtifactStagingDirectory)/${{ artifact_name }}-Windows
             artifactName: ${{ artifact_name }}-Windows
             condition: succeededOrFailed()
-      - output: pipelineArtifact
-        displayName: 📢 Publish VSInsertion-Windows
-        targetPath: $(Build.ArtifactStagingDirectory)/VSInsertion-Windows
-        artifactName: VSInsertion-Windows
       - ${{ if parameters.EnableLocalization }}:
         - output: pipelineArtifact
           displayName: 📢 Publish LocBin-Windows
@@ -174,32 +152,17 @@
     - checkout: self
       fetchDepth: 0 # avoid shallow clone so nbgv can do its work.
       clean: true
+      submodules: true
     - ${{ if parameters.EnableOptProf }}:
       - powershell: Write-Host "##vso[task.setvariable variable=PROFILINGINPUTSDROPNAME]$(azure-pipelines/variables/ProfilingInputsDropName.ps1)"
         displayName: ⚙ Set ProfilingInputsDropName for optprof
 
-  - ${{ if eq(variables['Build.Reason'], 'Schedule') }}:
-    - template: schedule-only-steps.yml
->>>>>>> dd4956a1
-
   - template: install-dependencies.yml
 
   - script: dotnet nbgv cloud -ca
     displayName: ⚙ Set build number
     name: nbgv
 
-<<<<<<< HEAD
-=======
-  - ${{ if eq(variables['system.collectionId'], '011b8bdf-6d56-4f87-be0d-0092136884d9') }}:
-    - template: microbuild.before.yml
-      parameters:
-        EnableLocalization: ${{ parameters.EnableLocalization }}
-        EnableOptProf: ${{ parameters.EnableOptProf }}
-        IsOptProf: ${{ parameters.IsOptProf }}
-        ShouldSkipOptimize: ${{ parameters.ShouldSkipOptimize }}
-        RealSign: ${{ parameters.RealSign }}
-
->>>>>>> dd4956a1
   - template: dotnet.yml
     parameters:
       Is1ESPT: ${{ parameters.Is1ESPT }}
@@ -210,61 +173,6 @@
     - script: dotnet format --verify-no-changes --no-restore
       displayName: 💅 Verify formatted code
 
-<<<<<<< HEAD
-- job: Linux
-  timeoutInMinutes: 240
-  pool: ${{ parameters.linuxPool }}
-  variables:
-    TestFilter: "&WindowsOnly!=true"
-    Platform: NonWindows
-  ${{ if eq(variables['system.collectionId'], '011b8bdf-6d56-4f87-be0d-0092136884d9') }}:
-    templateContext:
-      outputParentDirectory: $(Build.ArtifactStagingDirectory)
-      outputs:
-      - ${{ each artifact_name in parameters.artifact_names }}:
-        - output: pipelineArtifact
-          displayName: 📢 Publish ${{ artifact_name }}-Linux
-          targetPath: $(Build.ArtifactStagingDirectory)/${{ artifact_name }}-Linux
-          artifactName: ${{ artifact_name }}-Linux
-  steps:
-  - checkout: self
-    fetchDepth: 0 # avoid shallow clone so nbgv can do its work.
-    clean: true
-    submodules: true
-  - template: install-dependencies.yml
-  - template: dotnet.yml
-    parameters:
-      RunTests: ${{ parameters.RunTests }}
-  - script: dotnet format --verify-no-changes -v diagnostic
-    displayName: 💅 Verify formatted code
-    enabled: false # it fails
-
-- job: macOS
-  condition: ${{ parameters.includeMacOS }}
-  timeoutInMinutes: 240
-  pool: ${{ parameters.macOSPool }}
-  variables:
-    TestFilter: "&WindowsOnly!=true"
-    Platform: NonWindows
-  ${{ if eq(variables['system.collectionId'], '011b8bdf-6d56-4f87-be0d-0092136884d9') }}:
-    templateContext:
-      outputParentDirectory: $(Build.ArtifactStagingDirectory)
-      outputs:
-      - ${{ each artifact_name in parameters.artifact_names }}:
-        - output: pipelineArtifact
-          displayName: 📢 Publish ${{ artifact_name }}-macOS
-          targetPath: $(Build.ArtifactStagingDirectory)/${{ artifact_name }}-macOS
-          artifactName: ${{ artifact_name }}-macOS
-  steps:
-  - checkout: self
-    fetchDepth: 0 # avoid shallow clone so nbgv can do its work.
-    clean: true
-    submodules: true
-  - template: install-dependencies.yml
-  - template: dotnet.yml
-    parameters:
-      RunTests: ${{ parameters.RunTests }}
-=======
   - ${{ if eq(variables['system.collectionId'], '011b8bdf-6d56-4f87-be0d-0092136884d9') }}:
     - template: microbuild.after.yml
       parameters:
@@ -310,6 +218,9 @@
   - ${{ if parameters.EnableMacOSBuild }}:
     - job: macOS
       pool: ${{ parameters.macOSPool }}
+      variables:
+        TestFilter: "&WindowsOnly!=true"
+        Platform: NonWindows
       ${{ if eq(variables['system.collectionId'], '011b8bdf-6d56-4f87-be0d-0092136884d9') }}:
         templateContext:
           mb:
@@ -336,7 +247,6 @@
           Is1ESPT: ${{ parameters.Is1ESPT }}
           RunTests: ${{ parameters.RunTests }}
       - template: expand-template.yml
->>>>>>> dd4956a1
 
   - job: WrapUp
     dependsOn:
@@ -367,11 +277,7 @@
   - ${{ if parameters.EnableAPIScan }}:
     - template: apiscan.yml
       parameters:
-<<<<<<< HEAD
-        includeMacOS: ${{ parameters.includeMacOS }}
+        windowsPool: ${{ parameters.windowsPool }}
 
 - ${{ if parameters.RunTests }}:
-  - template: integration-test.yml
-=======
-        windowsPool: ${{ parameters.windowsPool }}
->>>>>>> dd4956a1
+  - template: integration-test.yml