--- conflicted
+++ resolved
@@ -10,17 +10,12 @@
       - auto-release
 
 variables:
-<<<<<<< HEAD
 - group: CsWin32 Publishing secrets
-=======
-- group: VS SDK feeds
->>>>>>> 44062e8b
 
 jobs:
 - job: release
   pool:
-    name: AzurePipelines-EO
-    vmImage: AzurePipelinesUbuntu20.04compliant
+    vmImage: ubuntu-latest
   steps:
   - checkout: none
   - powershell: |
