# Please see the documentation for all configuration options:
# https://docs.github.com/en/code-security/dependabot/dependabot-version-updates/configuration-options-for-the-dependabot.yml-file

version: 2
updates:
- package-ecosystem: nuget
  directory: /
  schedule:
<<<<<<< HEAD
    interval: monthly
  ignore:
  - dependency-name: MessagePack # We have to use the MessagePack version used by win32metadata (https://github.com/microsoft/CsWin32/issues/371)
=======
    interval: weekly
>>>>>>> b494163e
<|MERGE_RESOLUTION|>--- conflicted
+++ resolved
@@ -6,10 +6,6 @@
 - package-ecosystem: nuget
   directory: /
   schedule:
-<<<<<<< HEAD
-    interval: monthly
+    interval: weekly
   ignore:
-  - dependency-name: MessagePack # We have to use the MessagePack version used by win32metadata (https://github.com/microsoft/CsWin32/issues/371)
-=======
-    interval: weekly
->>>>>>> b494163e
+  - dependency-name: MessagePack # We have to use the MessagePack version used by win32metadata (https://github.com/microsoft/CsWin32/issues/371)