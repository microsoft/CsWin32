parameters:
##### The following parameters are not set by other YAML files that import this one,
##### but we use parameters because they support rich types and defaults.
##### Feel free to adjust their default value as needed.

# Whether this repo uses OptProf to optimize the built binaries.
# When enabling this, be sure to update these files:
# - OptProf.targets: InstallationPath and match TestCase selection with what's in the VS repo.
# - The project file(s) for the libraries to optimize must import OptProf.targets (for multi-targeted projects, only import it for ONE target).
# - OptProf.yml: Search for LibraryName (or your library's name) and verify that those names are appropriate.
# - OptProf_part2.yml: Search for LibraryName (or your library's name) and verify that those names are appropriate.
# and create pipelines for OptProf.yml, OptProf_part2.yml
- name: EnableOptProf
  type: boolean
  default: false
# Whether this repo is localized.
- name: EnableLocalization
  type: boolean
  default: false
# Whether to run `dotnet format` as part of the build to ensure code style consistency.
# This is just one of a a few mechanisms to enforce code style consistency.
- name: EnableDotNetFormatCheck
  type: boolean
  default: false # false positives break the build
# This lists the names of the artifacts that will be published *from every OS build agent*.
# Any new tools/artifacts/*.ps1 script needs to be added to this list.
# If an artifact is only generated or collected on one OS, it should NOT be listed here,
# but should be manually added to the `outputs:` field in the appropriate OS job.
- name: artifact_names
  type: object
  default:
    - build_logs
    - coverageResults
    - deployables
    - projectAssetsJson
    - symbols
    - testResults
    - test_symbols
    - Variables
# The Enable*Build parameters turn non-Windows agents on or off.
# Their default value should be based on whether the build and tests are expected/required to pass on that platform.
# Callers (e.g. Official.yml) *may* expose these parameters at queue-time in order to turn OFF optional agents.
- name: EnableLinuxBuild
  type: boolean
  default: true
- name: EnableMacOSBuild
  type: boolean
  default: true

##### 👆🏼 You MAY change the defaults above.
##### 👇🏼 You should NOT change the defaults below.

##### The following parameters are expected to be set by other YAML files that import this one.
##### Those without defaults require explicit values to be provided by our importers.

# Indicates whether the entrypoint file is 1ESPT compliant. Use this parameter to switch between publish tasks to fit 1ES or non-1ES needs.
- name: Is1ESPT
  type: boolean

- name: RealSign
  type: boolean
  default: false

# Whether this particular run is an OptProf profiling run.
# This is used to skip unit tests and other non-essential work to improve reliability of the OptProf pipeline.
- name: IsOptProf
  type: boolean
  default: false

- name: RunTests
  type: boolean
  default: true

# Whether this is a special one-off build for inserting into VS for a validation insertion PR (that will never be merged).
- name: SkipCodesignVerify
  type: boolean
  default: false

- name: EnableAPIScan
  type: boolean
  default: false

# This parameter exists to provide a workaround to get a build out even when no OptProf profiling outputs can be found.
# Entrypoint yaml files like official.yml should expose this as a queue-time setting when EnableOptProf is true in this file.
# The OptProf.yml entrypoint sets this parameter to true so that collecting profile data isn't blocked by a prior lack of profile data.
- name: ShouldSkipOptimize
  type: boolean
  default: false

# The pool parameters are set to defaults that work in the azure-public AzDO account.
# They are overridden by callers for the devdiv AzDO account to use 1ES compliant pools.
- name: windowsPool
  type: object
  default:
    vmImage: windows-2022
- name: linuxPool
  type: object
  default:
    vmImage: ubuntu-22.04
- name: macOSPool
  type: object
  default:
    vmImage: macOS-14

jobs:
- job: Windows
  timeoutInMinutes: 240
  pool: ${{ parameters.windowsPool }}
  variables:
    TestFilter: ""
  ${{ if eq(variables['system.collectionId'], '011b8bdf-6d56-4f87-be0d-0092136884d9') }}:
    templateContext:
      mb:
        signing:
          enabled: true
          zipSources: false
          ${{ if parameters.RealSign }}:
            signType: real
          ${{ else }}:
            signType: test
        sbom:
          enabled: true
        localization:
          enabled: ${{ parameters.EnableLocalization }}
          ${{ if eq(variables['Build.Reason'], 'pullRequest') }}:
            languages: ENU,JPN
        optprof:
          enabled: ${{ parameters.EnableOptProf }}
          ProfilingInputsDropName: $(ProfilingInputsDropName)
          OptimizationInputsLookupMethod: DropPrefix
          DropNamePrefix: OptimizationInputs/$(System.TeamProject)/$(Build.Repository.Name)
          ShouldSkipOptimize: ${{ parameters.ShouldSkipOptimize }}
          AccessToken: $(System.AccessToken)
        mbpresteps:
        - checkout: self
          fetchDepth: 0 # avoid shallow clone so nbgv can do its work.
          clean: true
        - ${{ if parameters.EnableOptProf }}:
          - powershell: Write-Host "##vso[task.setvariable variable=PROFILINGINPUTSDROPNAME]$(tools/variables/ProfilingInputsDropName.ps1)"
            displayName: ⚙ Set ProfilingInputsDropName for optprof

      outputParentDirectory: $(Build.ArtifactStagingDirectory)
      outputs:
      - ${{ each artifact_name in parameters.artifact_names }}:
        - ${{ if or(ne(artifact_name, 'testResults'), parameters.RunTests) }}:
          - output: pipelineArtifact
            displayName: 📢 Publish ${{ artifact_name }}-Windows
            targetPath: $(Build.ArtifactStagingDirectory)/${{ artifact_name }}-Windows
            artifactName: ${{ artifact_name }}-Windows
            condition: succeededOrFailed()
      - output: pipelineArtifact
        displayName: 📢 Publish VSInsertion-Windows
        targetPath: $(Build.ArtifactStagingDirectory)/VSInsertion-Windows
        artifactName: VSInsertion-Windows
      - ${{ if parameters.EnableLocalization }}:
        - output: pipelineArtifact
          displayName: 📢 Publish LocBin-Windows
          targetPath: $(Build.ArtifactStagingDirectory)/LocBin-Windows
          artifactName: LocBin-Windows
      - ${{ if parameters.EnableAPIScan }}:
        - output: pipelineArtifact
          displayName: 📢 Publish APIScanInputs
          targetPath: $(Build.ArtifactStagingDirectory)/APIScanInputs-Windows
          artifactName: APIScanInputs
  steps:
  - ${{ if not(parameters.Is1ESPT) }}:
    - checkout: self
      fetchDepth: 0 # avoid shallow clone so nbgv can do its work.
      clean: true
    - ${{ if parameters.EnableOptProf }}:
      - powershell: Write-Host "##vso[task.setvariable variable=PROFILINGINPUTSDROPNAME]$(tools/variables/ProfilingInputsDropName.ps1)"
        displayName: ⚙ Set ProfilingInputsDropName for optprof

  - ${{ if eq(variables['Build.Reason'], 'Schedule') }}:
    - template: schedule-only-steps.yml

  - template: install-dependencies.yml

  - script: dotnet nbgv cloud -ca
    displayName: ⚙ Set build number
    name: nbgv

  - ${{ if eq(variables['system.collectionId'], '011b8bdf-6d56-4f87-be0d-0092136884d9') }}:
    - template: microbuild.before.yml
      parameters:
        EnableLocalization: ${{ parameters.EnableLocalization }}
        EnableOptProf: ${{ parameters.EnableOptProf }}
        IsOptProf: ${{ parameters.IsOptProf }}
        ShouldSkipOptimize: ${{ parameters.ShouldSkipOptimize }}
        RealSign: ${{ parameters.RealSign }}

  - template: dotnet.yml
    parameters:
      Is1ESPT: ${{ parameters.Is1ESPT }}
      RunTests: ${{ parameters.RunTests }}
      IsOptProf: ${{ parameters.IsOptProf }}

  - ${{ if and(parameters.EnableDotNetFormatCheck, not(parameters.EnableLinuxBuild)) }}:
    - script: dotnet format --verify-no-changes
      displayName: 💅 Verify formatted code
      env:
        dotnetformat: true # part of a workaround for https://github.com/dotnet/sdk/issues/44951

  - ${{ if eq(variables['system.collectionId'], '011b8bdf-6d56-4f87-be0d-0092136884d9') }}:
    - template: microbuild.after.yml
      parameters:
        EnableOptProf: ${{ parameters.EnableOptProf }}
        IsOptProf: ${{ parameters.IsOptProf }}
        SkipCodesignVerify: ${{ parameters.SkipCodesignVerify }}

- ${{ if not(parameters.IsOptProf) }}:
  - ${{ if parameters.EnableLinuxBuild }}:
    - job: Linux
      pool: ${{ parameters.linuxPool }}
      variables:
        TestFilter: "&WindowsOnly!=true"
        Platform: NonWindows
      ${{ if eq(variables['system.collectionId'], '011b8bdf-6d56-4f87-be0d-0092136884d9') }}:
        templateContext:
          mb:
            ${{ if parameters.RealSign }}:
              signing:
                enabled: false # enable when building unique artifacts on this agent that must be signed
                signType: real
          outputParentDirectory: $(Build.ArtifactStagingDirectory)
          outputs:
          - ${{ each artifact_name in parameters.artifact_names }}:
            - ${{ if or(ne(artifact_name, 'testResults'), parameters.RunTests) }}:
              - output: pipelineArtifact
                displayName: 📢 Publish ${{ artifact_name }}-Linux
                targetPath: $(Build.ArtifactStagingDirectory)/${{ artifact_name }}-Linux
                artifactName: ${{ artifact_name }}-Linux
                condition: succeededOrFailed()
      steps:
      - checkout: self
        fetchDepth: 0 # avoid shallow clone so nbgv can do its work.
        clean: true
      - template: install-dependencies.yml
      - template: dotnet.yml
        parameters:
          Is1ESPT: ${{ parameters.Is1ESPT }}
          RunTests: ${{ parameters.RunTests }}
      - ${{ if parameters.EnableDotNetFormatCheck }}:
        - script: dotnet format --verify-no-changes
          displayName: 💅 Verify formatted code
<<<<<<< HEAD
=======
          env:
            dotnetformat: true # part of a workaround for https://github.com/dotnet/sdk/issues/44951
      - template: expand-template.yml
>>>>>>> 663b4c3b

  - ${{ if parameters.EnableMacOSBuild }}:
    - job: macOS
      pool: ${{ parameters.macOSPool }}
      variables:
        TestFilter: "&WindowsOnly!=true"
        Platform: NonWindows
      ${{ if eq(variables['system.collectionId'], '011b8bdf-6d56-4f87-be0d-0092136884d9') }}:
        templateContext:
          mb:
            ${{ if parameters.RealSign }}:
              signing:
                enabled: false # enable when building unique artifacts on this agent that must be signed
                signType: real
          outputParentDirectory: $(Build.ArtifactStagingDirectory)
          outputs:
          - ${{ each artifact_name in parameters.artifact_names }}:
            - ${{ if or(ne(artifact_name, 'testResults'), parameters.RunTests) }}:
              - output: pipelineArtifact
                displayName: 📢 Publish ${{ artifact_name }}-macOS
                targetPath: $(Build.ArtifactStagingDirectory)/${{ artifact_name }}-macOS
                artifactName: ${{ artifact_name }}-macOS
                condition: succeededOrFailed()
      steps:
      - checkout: self
        fetchDepth: 0 # avoid shallow clone so nbgv can do its work.
        clean: true
      - template: install-dependencies.yml
      - template: dotnet.yml
        parameters:
          Is1ESPT: ${{ parameters.Is1ESPT }}
          RunTests: ${{ parameters.RunTests }}

  - job: WrapUp
    dependsOn:
    - Windows
    - ${{ if parameters.EnableLinuxBuild }}:
      - Linux
    - ${{ if parameters.EnableMacOSBuild }}:
      - macOS
    pool: ${{ parameters.windowsPool }} # Use Windows agent because PublishSymbols task requires it (https://github.com/microsoft/azure-pipelines-tasks/issues/13821).
    condition: succeededOrFailed()
    ${{ if eq(variables['system.collectionId'], '011b8bdf-6d56-4f87-be0d-0092136884d9') }}:
      templateContext:
        outputParentDirectory: $(Build.ArtifactStagingDirectory)
        outputs:
          - output: pipelineArtifact
            displayName: 📢 Publish symbols-legacy
            targetPath: $(Build.ArtifactStagingDirectory)/symbols-legacy
            artifactName: symbols-legacy
            condition: succeededOrFailed()
    steps:
    - checkout: self
      fetchDepth: 0 # avoid shallow clone so nbgv can do its work.
      clean: true
    - template: install-dependencies.yml
      parameters:
        initArgs: -NoRestore
    - template: publish-symbols.yml
      parameters:
        EnableLinuxBuild: ${{ parameters.EnableLinuxBuild }}
        EnableMacOSBuild: ${{ parameters.EnableMacOSBuild }}
    - ${{ if parameters.RunTests }}:
      - template: publish-codecoverage.yml
        parameters:
          EnableLinuxBuild: ${{ parameters.EnableLinuxBuild }}
          EnableMacOSBuild: ${{ parameters.EnableMacOSBuild }}

  - ${{ if parameters.EnableAPIScan }}:
    - template: apiscan.yml
      parameters:
        windowsPool: ${{ parameters.windowsPool }}
<<<<<<< HEAD

  # Run the integration tests, but only on azure-public so we don't have to worry about multiple pools
  - ${{ if and(parameters.RunTests, not(parameters.Is1ESPT)) }}:
    - template: integration-test.yml
=======
        RealSign: ${{ parameters.RealSign }}
>>>>>>> 663b4c3b
<|MERGE_RESOLUTION|>--- conflicted
+++ resolved
@@ -243,12 +243,8 @@
       - ${{ if parameters.EnableDotNetFormatCheck }}:
         - script: dotnet format --verify-no-changes
           displayName: 💅 Verify formatted code
-<<<<<<< HEAD
-=======
           env:
             dotnetformat: true # part of a workaround for https://github.com/dotnet/sdk/issues/44951
-      - template: expand-template.yml
->>>>>>> 663b4c3b
 
   - ${{ if parameters.EnableMacOSBuild }}:
     - job: macOS
@@ -321,11 +317,8 @@
     - template: apiscan.yml
       parameters:
         windowsPool: ${{ parameters.windowsPool }}
-<<<<<<< HEAD
+        RealSign: ${{ parameters.RealSign }}
 
   # Run the integration tests, but only on azure-public so we don't have to worry about multiple pools
   - ${{ if and(parameters.RunTests, not(parameters.Is1ESPT)) }}:
-    - template: integration-test.yml
-=======
-        RealSign: ${{ parameters.RealSign }}
->>>>>>> 663b4c3b
+    - template: integration-test.yml