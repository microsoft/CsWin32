--- conflicted
+++ resolved
@@ -3,23 +3,6 @@
   displayName: Download deployables
   artifact: deployables-Windows
 
-<<<<<<< HEAD
-- task: NuGetToolInstaller@1
-  displayName: Use NuGet 5.x
-  inputs:
-    versionSpec: 5.x
-
-- task: 333b11bd-d341-40d9-afcf-b32d5ce6f23b@2 # NuGetCommand
+- powershell: dotnet nuget push "$(Resolve-Path '$(Pipeline.Workspace)\deployables-Windows\NuGet\')*.nupkg" -s $(ci_feed) -k azdo --skip-duplicate
   displayName: Push packages to CI feed
-  inputs:
-    command: push
-    packagesToPush: $(Pipeline.Workspace)/deployables-Windows/NuGet/*.nupkg
-    nuGetFeedType: internal
-    publishVstsFeed: $(ci_feed)
-    allowPackageConflicts: true
-  condition: and(succeeded(), eq(variables['push_to_ci'], 'true'), ne(variables['ci_feed'], ''), ne(variables['Build.Reason'], 'PullRequest'))
-=======
-- powershell: dotnet nuget push "$(Resolve-Path '$(Pipeline.Workspace)\deployables-Windows\')*.nupkg" -s $(ci_feed) -k azdo --skip-duplicate
-  displayName: Push packages to CI feed
-  condition: and(succeeded(), ne(variables['ci_feed'], ''), ne(variables['Build.Reason'], 'PullRequest'))
->>>>>>> 16d65511
+  condition: and(succeeded(), ne(variables['ci_feed'], ''), ne(variables['Build.Reason'], 'PullRequest'))