<?xml version="1.0" encoding="utf-8"?>
<Project>
  <!-- https://learn.microsoft.com/nuget/consume-packages/central-package-management -->
  <PropertyGroup>
    <ManagePackageVersionsCentrally>true</ManagePackageVersionsCentrally>
    <CentralPackageTransitivePinningEnabled>true</CentralPackageTransitivePinningEnabled>

    <MicroBuildVersion>2.0.201</MicroBuildVersion>
  </PropertyGroup>
  <ItemGroup>
    <!-- Put repo-specific PackageVersion items in this group. -->
  </ItemGroup>
  <ItemGroup Label="Library.Template">
    <PackageVersion Include="Microsoft.NET.Test.Sdk" Version="17.14.1" />
<<<<<<< HEAD
    <PackageVersion Include="Microsoft.VisualStudio.Internal.MicroBuild.NonShipping" Version="$(MicroBuildVersion)" />
    <PackageVersion Include="xunit.runner.visualstudio" Version="3.1.4" />
    <PackageVersion Include="xunit.v3" Version="3.0.1" />
=======
    <PackageVersion Include="xunit.runner.visualstudio" Version="3.1.5" />
    <PackageVersion Include="xunit.v3" Version="3.1.0" />
>>>>>>> 11ec88f1
  </ItemGroup>
  <ItemGroup>
    <!-- Put repo-specific GlobalPackageReference items in this group. -->
  </ItemGroup>
  <ItemGroup Label="Library.Template">
    <GlobalPackageReference Include="CSharpIsNullAnalyzer" Version="0.1.593" />
    <GlobalPackageReference Include="DotNetAnalyzers.DocumentationAnalyzers" Version="1.0.0-beta.59" />
    <GlobalPackageReference Include="Microsoft.VisualStudio.Internal.MicroBuild.VisualStudio" Version="$(MicroBuildVersion)" />
    <!-- The condition works around https://github.com/dotnet/sdk/issues/44951 -->
    <GlobalPackageReference Include="Nerdbank.GitVersioning" Version="3.8.118" Condition="!('$(TF_BUILD)'=='true' and '$(dotnetformat)'=='true')" />
    <GlobalPackageReference Include="PolySharp" Version="1.15.0" />
    <GlobalPackageReference Include="StyleCop.Analyzers.Unstable" Version="1.2.0.556" />
  </ItemGroup>
</Project><|MERGE_RESOLUTION|>--- conflicted
+++ resolved
@@ -12,14 +12,9 @@
   </ItemGroup>
   <ItemGroup Label="Library.Template">
     <PackageVersion Include="Microsoft.NET.Test.Sdk" Version="17.14.1" />
-<<<<<<< HEAD
     <PackageVersion Include="Microsoft.VisualStudio.Internal.MicroBuild.NonShipping" Version="$(MicroBuildVersion)" />
-    <PackageVersion Include="xunit.runner.visualstudio" Version="3.1.4" />
-    <PackageVersion Include="xunit.v3" Version="3.0.1" />
-=======
     <PackageVersion Include="xunit.runner.visualstudio" Version="3.1.5" />
     <PackageVersion Include="xunit.v3" Version="3.1.0" />
->>>>>>> 11ec88f1
   </ItemGroup>
   <ItemGroup>
     <!-- Put repo-specific GlobalPackageReference items in this group. -->
