# Please see the documentation for all configuration options:
# https://docs.github.com/en/code-security/dependabot/dependabot-version-updates/configuration-options-for-the-dependabot.yml-file

version: 2
updates:
- package-ecosystem: nuget
  directory: /
  schedule:
    interval: weekly
<<<<<<< HEAD
  ignore:
  - dependency-name: MessagePack # We have to use the MessagePack version used by win32metadata (https://github.com/microsoft/CsWin32/issues/371)
=======
  groups:
    nerdbank-gitversioning:
      patterns:
      - nbgv
      - nerdbank.gitversioning
    xunit:
      patterns:
      - 'xunit*'
- package-ecosystem: dotnet-sdk
  directory: /
  schedule:
    interval: monthly
>>>>>>> 663b4c3b
<|MERGE_RESOLUTION|>--- conflicted
+++ resolved
@@ -7,10 +7,6 @@
   directory: /
   schedule:
     interval: weekly
-<<<<<<< HEAD
-  ignore:
-  - dependency-name: MessagePack # We have to use the MessagePack version used by win32metadata (https://github.com/microsoft/CsWin32/issues/371)
-=======
   groups:
     nerdbank-gitversioning:
       patterns:
@@ -23,4 +19,5 @@
   directory: /
   schedule:
     interval: monthly
->>>>>>> 663b4c3b
+  ignore:
+  - dependency-name: MessagePack # We have to use the MessagePack version used by win32metadata (https://github.com/microsoft/CsWin32/issues/371)