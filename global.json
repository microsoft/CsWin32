{
  "sdk": {
<<<<<<< HEAD
    "version": "6.0.301",
=======
    "version": "6.0.401",
>>>>>>> 577e0023
    "rollForward": "patch",
    "allowPrerelease": false
  }
}<|MERGE_RESOLUTION|>--- conflicted
+++ resolved
@@ -1,10 +1,6 @@
 {
   "sdk": {
-<<<<<<< HEAD
-    "version": "6.0.301",
-=======
     "version": "6.0.401",
->>>>>>> 577e0023
     "rollForward": "patch",
     "allowPrerelease": false
   }
