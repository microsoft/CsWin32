<Project>
  <PropertyGroup>
    <Configuration Condition=" '$(Configuration)' == '' ">Debug</Configuration>
    <RepoRootPath>$(MSBuildThisFileDirectory)</RepoRootPath>
    <BaseIntermediateOutputPath>$(RepoRootPath)obj\$([MSBuild]::MakeRelative($(RepoRootPath), $(MSBuildProjectDirectory)))\</BaseIntermediateOutputPath>
    <BaseOutputPath Condition=" '$(BaseOutputPath)' == '' ">$(RepoRootPath)bin\$(MSBuildProjectName)\</BaseOutputPath>
    <PackageOutputPath>$(RepoRootPath)bin\Packages\$(Configuration)\</PackageOutputPath>
    <LangVersion>10.0</LangVersion>
    <ImplicitUsings>true</ImplicitUsings>
    <Nullable>enable</Nullable>
    <AnalysisLevel>latest</AnalysisLevel>
    <EnforceCodeStyleInBuild>true</EnforceCodeStyleInBuild>
    <AllowUnsafeBlocks>true</AllowUnsafeBlocks>
    <GenerateDocumentationFile>true</GenerateDocumentationFile>
    <EnforceCodeStyleInBuild>true</EnforceCodeStyleInBuild>

    <!-- https://github.com/dotnet/msbuild/blob/main/documentation/ProjectReference-Protocol.md#setplatform-negotiation -->
    <EnableDynamicPlatformResolution>true</EnableDynamicPlatformResolution>

    <!-- This entire repo has just one version.json file, so compute the version once and share with all projects in a large build. -->
    <GitVersionBaseDirectory>$(MSBuildThisFileDirectory)</GitVersionBaseDirectory>

    <!-- Local builds should embed PDBs so we never lose them when a subsequent build occurs. -->
    <DebugType Condition=" '$(CI)' != 'true' and '$(TF_BUILD)' != 'true' ">embedded</DebugType>

    <SignAssembly>true</SignAssembly>
    <AssemblyOriginatorKeyFile>$(MSBuildThisFileDirectory)strongname.snk</AssemblyOriginatorKeyFile>

    <Company>Microsoft</Company>
    <Authors>Microsoft</Authors>
    <Copyright>© Microsoft Corporation. All rights reserved.</Copyright>
    <PackageLicenseExpression>MIT</PackageLicenseExpression>
    <PackageProjectUrl>https://github.com/Microsoft/CsWin32</PackageProjectUrl>
    <PublishRepositoryUrl>true</PublishRepositoryUrl>
    <EmbedUntrackedSources>true</EmbedUntrackedSources>
    <IncludeSymbols Condition=" '$(DebugType)' != 'embedded' ">true</IncludeSymbols>
    <SymbolPackageFormat>snupkg</SymbolPackageFormat>

    <MetadataVersion>33.0.18-preview</MetadataVersion>
    <!-- <DiaMetadataVersion>0.2.185-preview-g7e1e6a442c</DiaMetadataVersion> -->
    <ApiDocsVersion>0.1.7-alpha</ApiDocsVersion>
  </PropertyGroup>

  <ItemGroup>
    <PackageReference Include="Microsoft.SourceLink.GitHub" Version="1.1.1" PrivateAssets="all" />
<<<<<<< HEAD
=======
    <!-- <PackageReference Include="Microsoft.SourceLink.AzureRepos.Git" Version="1.0.0" PrivateAssets="All" /> -->
>>>>>>> 90a2c4b7
    <PackageReference Include="Nerdbank.GitVersioning" Version="3.5.109" PrivateAssets="all" />
    <PackageReference Include="Nullable" Version="1.3.1" PrivateAssets="all" />
    <!-- Use the Unstable package ID so that update tools will help us keep it current even though it seems to be ever-unstable lately. -->
    <PackageReference Include="StyleCop.Analyzers.Unstable" Version="1.2.0.435" PrivateAssets="all" />
    <PackageReference Include="CSharpIsNullAnalyzer" Version="0.1.329" PrivateAssets="all" />
    <PackageReference Include="DotNetAnalyzers.DocumentationAnalyzers" Version="1.0.0-beta.59" PrivateAssets="all" />
  </ItemGroup>

  <ItemGroup>
    <AdditionalFiles Include="$(MSBuildThisFileDirectory)stylecop.json" Link="stylecop.json" />
  </ItemGroup>

  <ItemDefinitionGroup>
    <!-- We always want MSBuild properties generated that point at the restored location of each package. -->
    <PackageReference GeneratePathProperty="true" />
  </ItemDefinitionGroup>

  <Target Name="PrepareReleaseNotes" BeforeTargets="GenerateNuspec" DependsOnTargets="GetBuildVersion">
    <PropertyGroup>
       <PackageReleaseNotes>https://github.com/microsoft/CsWin32/releases/tag/v$(Version)</PackageReleaseNotes>
    </PropertyGroup>
  </Target>

  <PropertyGroup Condition="'$(IsWpfTempProject)' == ''">
    <IsWpfTempProject>false</IsWpfTempProject>
    <IsWpfTempProject Condition="$(MSBuildProjectName.EndsWith('_wpftmp'))">true</IsWpfTempProject>
  </PropertyGroup>

  <!--
    Inspired by https://github.com/dotnet/arcade/blob/cbfa29d4e859622ada3d226f90f103f659665d31/src/Microsoft.DotNet.Arcade.Sdk/tools/Workarounds.props#L14-L31
    WPF temp-projects do not import .props and .targets files from NuGet packages.
    (see https://github.com/dotnet/sourcelink/issues/91).

    Property _TargetAssemblyProjectName is set by GenerateTemporaryTargetAssembly task.
    Disable Source Link and Xliff in WPF temp projects to avoid generating non-deterministic file names to obj dir.
    The project name is non-deterministic and is included in the Source Link json file name and xlf directory names.
    It's also not necessary to generate these assets.
  -->
  <PropertyGroup Condition="'$(IsWpfTempProject)' == 'true'">
    <_WpfTempProjectNuGetFilePathNoExt>$(BaseIntermediateOutputPath)..\$(_TargetAssemblyProjectName)\$(_TargetAssemblyProjectName)$(MSBuildProjectExtension).nuget.g</_WpfTempProjectNuGetFilePathNoExt>

    <EnableSourceLink>false</EnableSourceLink>
    <EmbedUntrackedSources>false</EmbedUntrackedSources>
    <DeterministicSourcePaths>false</DeterministicSourcePaths>
    <EnableXlfLocalization>false</EnableXlfLocalization>
  </PropertyGroup>

  <!-- Workaround https://github.com/dotnet/wpf/issues/810 -->
  <Import Project="$(_WpfTempProjectNuGetFilePathNoExt).props" Condition="'$(_WpfTempProjectNuGetFilePathNoExt)' != '' and Exists('$(_WpfTempProjectNuGetFilePathNoExt).props')"/>
</Project><|MERGE_RESOLUTION|>--- conflicted
+++ resolved
@@ -43,16 +43,14 @@
 
   <ItemGroup>
     <PackageReference Include="Microsoft.SourceLink.GitHub" Version="1.1.1" PrivateAssets="all" />
-<<<<<<< HEAD
-=======
-    <!-- <PackageReference Include="Microsoft.SourceLink.AzureRepos.Git" Version="1.0.0" PrivateAssets="All" /> -->
->>>>>>> 90a2c4b7
     <PackageReference Include="Nerdbank.GitVersioning" Version="3.5.109" PrivateAssets="all" />
     <PackageReference Include="Nullable" Version="1.3.1" PrivateAssets="all" />
     <!-- Use the Unstable package ID so that update tools will help us keep it current even though it seems to be ever-unstable lately. -->
     <PackageReference Include="StyleCop.Analyzers.Unstable" Version="1.2.0.435" PrivateAssets="all" />
-    <PackageReference Include="CSharpIsNullAnalyzer" Version="0.1.329" PrivateAssets="all" />
-    <PackageReference Include="DotNetAnalyzers.DocumentationAnalyzers" Version="1.0.0-beta.59" PrivateAssets="all" />
+  </ItemGroup>
+
+  <ItemGroup>
+    <None Include="$(RepoRootPath)obj/NOTICE" Pack="true" PackagePath="" Visible="false" Condition=" Exists('$(RepoRootPath)obj/NOTICE') " />
   </ItemGroup>
 
   <ItemGroup>
