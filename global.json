{
  "sdk": {
<<<<<<< HEAD
    "version": "7.0.100",
=======
    "version": "7.0.101",
>>>>>>> 5e0d0314
    "rollForward": "patch",
    "allowPrerelease": false
  }
}<|MERGE_RESOLUTION|>--- conflicted
+++ resolved
@@ -1,10 +1,6 @@
 {
   "sdk": {
-<<<<<<< HEAD
-    "version": "7.0.100",
-=======
     "version": "7.0.101",
->>>>>>> 5e0d0314
     "rollForward": "patch",
     "allowPrerelease": false
   }
