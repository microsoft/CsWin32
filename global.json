--- conflicted
+++ resolved
@@ -1,10 +1,6 @@
 {
   "sdk": {
-<<<<<<< HEAD
-    "version": "9.0.300",
-=======
     "version": "9.0.304",
->>>>>>> 8ada93cf
     "rollForward": "patch",
     "allowPrerelease": false
   },
