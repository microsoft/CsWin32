--- conflicted
+++ resolved
@@ -14,14 +14,10 @@
     private readonly bool canUseUnsafeSkipInit;
     private readonly bool canUseUnmanagedCallersOnlyAttribute;
     private readonly bool canUseSetLastPInvokeError;
-<<<<<<< HEAD
+    private readonly bool canUseIPropertyValue;
     private readonly bool canDeclareProperties;
-    private readonly bool canUseIPropertyValue;
     private readonly bool useSourceGenerators;
     private readonly bool canMarshalNativeDelegateParams;
-=======
-    private readonly bool canUseIPropertyValue;
->>>>>>> a4ef3665
     private readonly bool overloadResolutionPriorityAttributePredefined;
     private readonly bool unscopedRefAttributePredefined;
     private readonly INamedTypeSymbol? runtimeFeatureClass;
@@ -30,11 +26,8 @@
     private readonly bool generateDefaultDllImportSearchPathsAttribute;
     private readonly Dictionary<Feature, bool> supportedFeatures = new();
 
-<<<<<<< HEAD
     internal bool UseSourceGenerators => this.useSourceGenerators;
 
-=======
->>>>>>> a4ef3665
     internal bool CanUseIPropertyValue => this.canUseIPropertyValue;
 
     private void DeclareOverloadResolutionPriorityAttributeIfNecessary()
