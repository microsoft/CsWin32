﻿// Copyright (c) Microsoft Corporation. All rights reserved.
// Licensed under the MIT license. See LICENSE file in the project root for full license information.

public abstract class GeneratorTestBase : IDisposable, IAsyncLifetime
{
    protected const string DefaultTFM = "netstandard2.0";
    protected static readonly GeneratorOptions DefaultTestGeneratorOptions = new GeneratorOptions { EmitSingleFile = true };
    protected static readonly string FileSeparator = new string('=', 140);
    protected static readonly string MetadataPath = Path.Combine(Path.GetDirectoryName(Assembly.GetExecutingAssembly().Location!)!, "Windows.Win32.winmd");
    protected static readonly string WdkMetadataPath = Path.Combine(Path.GetDirectoryName(Assembly.GetExecutingAssembly().Location!)!, "Windows.Wdk.winmd");
    protected static readonly string[] DefaultMetadataPaths = new[] { MetadataPath, WdkMetadataPath };
    ////protected static readonly string DiaMetadataPath = Path.Combine(Path.GetDirectoryName(Assembly.GetExecutingAssembly().Location!)!, "Microsoft.Dia.winmd");
    protected static readonly string ServiceFabricMetadataPath = Path.Combine(Path.GetDirectoryName(Assembly.GetExecutingAssembly().Location!)!, "ExternalMetadata", "ServiceFabric.winmd");
    protected static readonly string ApiDocsPath = Path.Combine(Path.GetDirectoryName(Assembly.GetExecutingAssembly().Location!)!, "apidocs.msgpack");

    protected readonly ITestOutputHelper logger;
    protected readonly Dictionary<string, CSharpCompilation> starterCompilations = new();
    protected readonly Dictionary<string, ImmutableArray<string>> preprocessorSymbolsByTfm = new();
    protected CSharpCompilation compilation;
    protected CSharpParseOptions parseOptions;
    protected IGenerator? generator;

    public GeneratorTestBase(ITestOutputHelper logger)
    {
        this.logger = logger;

        this.parseOptions = CSharpParseOptions.Default
            .WithDocumentationMode(DocumentationMode.Diagnose)
            .WithLanguageVersion(LanguageVersion.CSharp11);

        // set in InitializeAsync
        this.compilation = null!;
    }

    public enum MarshalingOptions
    {
        NoMarshaling,
        MarshalingWithoutSafeHandles,
        FullMarshaling,
    }

    public static IEnumerable<object[]> TFMData =>
        new object[][]
        {
            new object[] { "net35" },
            new object[] { "net472" },
            new object[] { "netstandard2.0" },
            new object[] { "net6.0" },
            new object[] { "net7.0" },
        };

    public static IEnumerable<object[]> TFMDataNoNetFx35MemberData => TFMDataNoNetFx35.Select(tfm => new object[] { tfm }).ToArray();

    public static string[] TFMDataNoNetFx35 =>
        new string[]
        {
            "net472",
            "netstandard2.0",
            "net6.0",
            "net7.0",
        };

    public static Platform[] SpecificCpuArchitectures =>
        new Platform[]
        {
            Platform.X86,
            Platform.X64,
            Platform.Arm64,
        };

    public static Platform[] AnyCpuArchitectures =>
        new Platform[]
        {
            Platform.AnyCpu,
            Platform.X86,
            Platform.X64,
            Platform.Arm64,
        };

    public static IEnumerable<object[]> AvailableMacros => Generator.AvailableMacros.Select(name => new object[] { name });

    public async Task InitializeAsync()
    {
        this.starterCompilations.Add("net35", await this.CreateCompilationAsync(MyReferenceAssemblies.NetFramework.Net35));
        this.starterCompilations.Add("net472", await this.CreateCompilationAsync(MyReferenceAssemblies.NetFramework.Net472));
        this.starterCompilations.Add("netstandard2.0", await this.CreateCompilationAsync(MyReferenceAssemblies.NetStandard20));
        this.starterCompilations.Add("net6.0", await this.CreateCompilationAsync(MyReferenceAssemblies.Net.Net60));
        this.starterCompilations.Add("net6.0-x86", await this.CreateCompilationAsync(MyReferenceAssemblies.Net.Net60, Platform.X86));
        this.starterCompilations.Add("net6.0-x64", await this.CreateCompilationAsync(MyReferenceAssemblies.Net.Net60, Platform.X64));
        this.starterCompilations.Add("net7.0", await this.CreateCompilationAsync(MyReferenceAssemblies.Net.Net70));

        foreach (string tfm in this.starterCompilations.Keys)
        {
            if (tfm.StartsWith("net6") || tfm.StartsWith("net7"))
            {
                AddSymbols("NET5_0_OR_GREATER", "NET6_0_OR_GREATER", "NET6_0");
            }

            if (tfm.StartsWith("net7"))
            {
                AddSymbols("NET7_0_OR_GREATER", "NET7_0");
            }

            // Guarantee we have at least an empty list of symbols for each TFM.
            AddSymbols();

            void AddSymbols(params string[] symbols)
            {
                if (!this.preprocessorSymbolsByTfm.TryAdd(tfm, symbols.ToImmutableArray()))
                {
                    this.preprocessorSymbolsByTfm[tfm] = this.preprocessorSymbolsByTfm[tfm].AddRange(symbols);
                }
            }
        }

        this.compilation = this.starterCompilations[DefaultTFM];
    }

    public Task DisposeAsync() => Task.CompletedTask;

    public void Dispose()
    {
        this.generator?.Dispose();
    }

    protected static AccessorDeclarationSyntax? FindAccessor(BaseTypeDeclarationSyntax typeSyntax, string propertyName, SyntaxKind kind)
    {
        SyntaxList<MemberDeclarationSyntax> members = typeSyntax switch
        {
            InterfaceDeclarationSyntax iface => iface.Members,
            StructDeclarationSyntax s => s.Members,
            _ => throw new NotSupportedException(),
        };
        PropertyDeclarationSyntax? property = members.OfType<PropertyDeclarationSyntax>().SingleOrDefault(p => p.Identifier.ValueText == propertyName);
        return FindAccessor(property, kind);
    }

    protected static AccessorDeclarationSyntax? FindAccessor(PropertyDeclarationSyntax? property, SyntaxKind kind) => property?.AccessorList?.Accessors.SingleOrDefault(a => a.IsKind(kind));

    protected static bool IsAttributePresent(AttributeListSyntax al, string attributeName) => al.Attributes.Any(a => a.Name.ToString() == attributeName);

    protected static bool IsOrContainsExternMethod(MethodDeclarationSyntax method)
    {
        return method.Modifiers.Any(SyntaxKind.ExternKeyword) || method.Body?.Statements.OfType<LocalFunctionStatementSyntax>().Any(f => f.Modifiers.Any(SyntaxKind.ExternKeyword)) is true;
    }

    protected static IEnumerable<AttributeSyntax> FindAttribute(SyntaxList<AttributeListSyntax> attributeLists, string name) => attributeLists.SelectMany(al => al.Attributes).Where(a => a.Name.ToString() == name);

    protected void GenerateApi(string apiName)
    {
        this.generator ??= this.CreateGenerator();
        Assert.True(this.generator.TryGenerate(apiName, CancellationToken.None));
        this.CollectGeneratedCode(this.generator);
        this.AssertNoDiagnostics();
    }

    protected CSharpCompilation AddGeneratedCode(CSharpCompilation compilation, IGenerator generator)
    {
        var compilationUnits = generator.GetCompilationUnits(CancellationToken.None).ToList();
        var syntaxTrees = new List<SyntaxTree>(compilationUnits.Count);
        foreach (var unit in compilationUnits)
        {
            // Our syntax trees aren't quite right. And anyway the source generator API only takes text anyway so it doesn't _really_ matter.
            // So render the trees as text and have C# re-parse them so we get the same compiler warnings/errors that the user would get.
            syntaxTrees.Add(CSharpSyntaxTree.ParseText(unit.Value.GetText(Encoding.UTF8), this.parseOptions, path: unit.Key));
        }

        // Add namespaces that projects may define to ensure we prefix types with "global::" everywhere.
        compilation = compilation.AddSyntaxTrees(
            CSharpSyntaxTree.ParseText("namespace Microsoft.System { }", this.parseOptions, path: "Microsoft.System.cs"),
            CSharpSyntaxTree.ParseText("namespace Windows.Win32.System { }", this.parseOptions, path: "Windows.Win32.System.cs"));

        this.logger.WriteLine($"Emitted {syntaxTrees.Count:n0} syntax trees totalling {syntaxTrees.Sum(st => st.Length):n0} in size.");

        this.logger.WriteLine("The largest syntax trees are:");
        foreach (SyntaxTree st in syntaxTrees.OrderByDescending(st => st.Length).Take(5))
        {
            this.logger.WriteLine($"{st.Length,11:n0} {st.FilePath}");
        }

        return compilation.AddSyntaxTrees(syntaxTrees);
    }

    protected void CollectGeneratedCode(IGenerator generator) => this.compilation = this.AddGeneratedCode(this.compilation, generator);

    protected IEnumerable<MethodDeclarationSyntax> FindGeneratedMethod(string name, Compilation? compilation = null) => (compilation ?? this.compilation).SyntaxTrees.SelectMany(st => st.GetRoot().DescendantNodes().OfType<MethodDeclarationSyntax>()).Where(md => md.Identifier.ValueText == name);

    protected IEnumerable<BaseTypeDeclarationSyntax> FindGeneratedType(string name, Compilation? compilation = null) => (compilation ?? this.compilation).SyntaxTrees.SelectMany(st => st.GetRoot().DescendantNodes().OfType<BaseTypeDeclarationSyntax>()).Where(btd => btd.Identifier.ValueText == name);

    protected IEnumerable<FieldDeclarationSyntax> FindGeneratedConstant(string name, Compilation? compilation = null) => (compilation ?? this.compilation).SyntaxTrees.SelectMany(st => st.GetRoot().DescendantNodes().OfType<FieldDeclarationSyntax>()).Where(fd => (fd.Modifiers.Any(SyntaxKind.StaticKeyword) || fd.Modifiers.Any(SyntaxKind.ConstKeyword)) && fd.Declaration.Variables.Any(vd => vd.Identifier.ValueText == name));

    protected (FieldDeclarationSyntax Field, VariableDeclaratorSyntax Variable)? FindFieldDeclaration(TypeDeclarationSyntax type, string fieldName)
    {
        foreach (FieldDeclarationSyntax field in type.Members.OfType<FieldDeclarationSyntax>())
        {
            foreach (VariableDeclaratorSyntax variable in field.Declaration.Variables)
            {
                if (variable.Identifier.ValueText == fieldName)
                {
                    return (field, variable);
                }
            }
        }

        return null;
    }

    protected bool IsMethodGenerated(string name) => this.FindGeneratedMethod(name).Any();

    protected void AssertNoDiagnostics(bool logAllGeneratedCode = true) => this.AssertNoDiagnostics(this.compilation, logAllGeneratedCode);

    protected void AssertNoDiagnostics(CSharpCompilation compilation, bool logAllGeneratedCode = true)
    {
        var diagnostics = FilterDiagnostics(compilation.GetDiagnostics());
        this.logger.WriteLine($"{diagnostics.Length} diagnostics reported.");
        this.LogDiagnostics(diagnostics);

        var emitDiagnostics = ImmutableArray<Diagnostic>.Empty;
        bool? emitSuccessful = null;
        if (diagnostics.IsEmpty)
        {
            var emitResult = compilation.Emit(peStream: Stream.Null, xmlDocumentationStream: Stream.Null);
            emitSuccessful = emitResult.Success;
            emitDiagnostics = FilterDiagnostics(emitResult.Diagnostics);
            this.LogDiagnostics(emitDiagnostics);
        }

        if (logAllGeneratedCode)
        {
            this.LogGeneratedCode(compilation);
        }
        else
        {
            foreach (SyntaxTree? fileWithDiagnosticts in diagnostics.Select(d => d.Location.SourceTree).Distinct())
            {
                if (fileWithDiagnosticts is object)
                {
                    this.LogGeneratedCode(fileWithDiagnosticts);
                }
            }
        }

        Assert.Empty(diagnostics);
        if (emitSuccessful.HasValue)
        {
            Assert.Empty(emitDiagnostics);
            Assert.True(emitSuccessful);
        }

        AssertConsistentLineEndings(compilation);
    }

    protected void LogDiagnostics(ImmutableArray<Diagnostic> diagnostics)
    {
        foreach (var diagnostic in diagnostics)
        {
            this.logger.WriteLine(diagnostic.ToString());
        }
    }

    protected void LogGeneratedCode(CSharpCompilation compilation)
    {
        foreach (SyntaxTree tree in compilation.SyntaxTrees)
        {
            this.LogGeneratedCode(tree);
        }
    }

    protected void LogGeneratedCode(SyntaxTree tree)
    {
        this.logger.WriteLine(FileSeparator);
        this.logger.WriteLine($"{tree.FilePath} content:");
        this.logger.WriteLine(FileSeparator);
        using var lineWriter = new NumberedLineWriter(this.logger);
        tree.GetRoot().WriteTo(lineWriter);
        lineWriter.WriteLine(string.Empty);
    }

    protected void AssertGeneratedType(string apiName, string expectedSyntax, string? expectedExtensions = null)
    {
        this.GenerateApi(apiName);
        BaseTypeDeclarationSyntax syntax = Assert.Single(this.FindGeneratedType(apiName));
        Assert.Equal(TestUtils.NormalizeToExpectedLineEndings(expectedSyntax), TestUtils.NormalizeToExpectedLineEndings(syntax.ToFullString()));

        var extensionsClass = (ClassDeclarationSyntax?)this.FindGeneratedType("InlineArrayIndexerExtensions").SingleOrDefault();
        if (expectedExtensions is string)
        {
            Assert.NotNull(extensionsClass);
            string extensionsClassString = extensionsClass!.ToFullString();
            Assert.Equal(TestUtils.NormalizeToExpectedLineEndings(expectedExtensions), TestUtils.NormalizeToExpectedLineEndings(extensionsClassString));
        }
        else
        {
            // Assert that no indexer was generated.
            Assert.Null(extensionsClass);
        }
    }

    protected void AssertGeneratedMember(string apiName, string memberName, string expectedSyntax)
    {
        this.GenerateApi(apiName);
        BaseTypeDeclarationSyntax typeSyntax = Assert.Single(this.FindGeneratedType(apiName));
        var semanticModel = this.compilation.GetSemanticModel(typeSyntax.SyntaxTree, ignoreAccessibility: false);
        var member = Assert.Single(semanticModel.GetDeclaredSymbol(typeSyntax, CancellationToken.None)!.GetMembers(memberName));
        var memberSyntax = member.DeclaringSyntaxReferences.Single().GetSyntax(CancellationToken.None);
        Assert.Equal(
            TestUtils.NormalizeToExpectedLineEndings(expectedSyntax).Trim(),
            TestUtils.NormalizeToExpectedLineEndings(memberSyntax.ToFullString()).Trim());
    }

    protected async Task<CSharpCompilation> CreateCompilationAsync(ReferenceAssemblies references, Platform platform = Platform.AnyCpu)
    {
        ImmutableArray<MetadataReference> metadataReferences = await references.ResolveAsync(LanguageNames.CSharp, default);

        // Workaround for https://github.com/dotnet/roslyn-sdk/issues/699
        const string winRTPackageId = "Microsoft.Windows.SDK.Contracts";
        var winRTPackage = references.Packages.SingleOrDefault(id => string.Equals(id.Id, winRTPackageId, StringComparison.OrdinalIgnoreCase));
        if (winRTPackage is not null)
        {
            metadataReferences = metadataReferences.AddRange(
                Directory.GetFiles(Path.Combine(Path.GetTempPath(), "test-packages", $"{winRTPackageId}.{winRTPackage.Version}", "ref", "netstandard2.0"), "*.winmd").Select(p => MetadataReference.CreateFromFile(p)));
        }

        // QUESTION: How can I pass in the source generator itself, with AdditionalFiles, so I'm exercising that code too?
        // ANSWER: Follow the pattern now used in SourceGeneratorTests.cs
        var compilation = CSharpCompilation.Create(
            assemblyName: "test",
            references: metadataReferences,
            options: new CSharpCompilationOptions(OutputKind.DynamicallyLinkedLibrary, platform: platform, allowUnsafe: true));

        return compilation;
    }

    protected SuperGenerator CreateGenerator(GeneratorOptions? options = null, CSharpCompilation? compilation = null, bool includeDocs = false)
        => this.CreateSuperGenerator(DefaultMetadataPaths, options, compilation, includeDocs);

    protected SuperGenerator CreateSuperGenerator(string[] metadataPaths, GeneratorOptions? options = null, CSharpCompilation? compilation = null, bool includeDocs = false) =>
        SuperGenerator.Combine(metadataPaths.Select(path => new Generator(path, includeDocs ? Docs.Get(ApiDocsPath) : null, options ?? DefaultTestGeneratorOptions, compilation ?? this.compilation, this.parseOptions)));

    private static ImmutableArray<Diagnostic> FilterDiagnostics(ImmutableArray<Diagnostic> diagnostics) => diagnostics.Where(d => d.Severity > DiagnosticSeverity.Hidden && d.Descriptor.Id != "CS1701").ToImmutableArray();

    private static void AssertConsistentLineEndings(Compilation compilation)
    {
        foreach (SyntaxTree doc in compilation.SyntaxTrees)
        {
            AssertConsistentLineEndings(doc);
        }
    }

    private static void AssertConsistentLineEndings(SyntaxTree syntaxTree)
    {
        SourceText sourceText = syntaxTree.GetText();
        int firstLineBreakLength = default;
        int lineCount = 1;
        foreach (TextLine line in sourceText.Lines)
        {
            int thisLineBreakLength = line.EndIncludingLineBreak - line.End;
            if (lineCount == 1)
            {
                firstLineBreakLength = thisLineBreakLength;
            }
            else
            {
                if (firstLineBreakLength != thisLineBreakLength && thisLineBreakLength > 0)
                {
                    Assert.Fail($"{syntaxTree.FilePath} Line {lineCount} had a {thisLineBreakLength}-byte line ending but line 1's line ending was {firstLineBreakLength} bytes long.");
                }
            }

            lineCount++;
        }
    }
<<<<<<< HEAD

    protected static class MyReferenceAssemblies
    {
#pragma warning disable SA1202 // Elements should be ordered by access - because field initializer depend on each other
        private static readonly ImmutableArray<PackageIdentity> AdditionalLegacyPackages = ImmutableArray.Create(
            new PackageIdentity("Microsoft.Windows.SDK.Contracts", "10.0.22621.2428"));

        private static readonly ImmutableArray<PackageIdentity> AdditionalModernPackages = AdditionalLegacyPackages.AddRange(ImmutableArray.Create(
            new PackageIdentity("System.Runtime.CompilerServices.Unsafe", "6.0.0"),
            new PackageIdentity("System.Memory", "4.5.5"),
            new PackageIdentity("Microsoft.Win32.Registry", "5.0.0")));

        internal static readonly ReferenceAssemblies NetStandard20 = ReferenceAssemblies.NetStandard.NetStandard20.AddPackages(AdditionalModernPackages);
#pragma warning restore SA1202 // Elements should be ordered by access

        internal static class NetFramework
        {
            internal static readonly ReferenceAssemblies Net35 = ReferenceAssemblies.NetFramework.Net35.WindowsForms.AddPackages(AdditionalLegacyPackages);
            internal static readonly ReferenceAssemblies Net472 = ReferenceAssemblies.NetFramework.Net472.WindowsForms.AddPackages(AdditionalModernPackages);
        }

        internal static class Net
        {
            internal static readonly ReferenceAssemblies Net60 = ReferenceAssemblies.Net.Net60.AddPackages(AdditionalModernPackages);
            internal static readonly ReferenceAssemblies Net70 = ReferenceAssemblies.Net.Net70.AddPackages(AdditionalModernPackages);
        }
    }
=======
>>>>>>> 9b7a024b
}<|MERGE_RESOLUTION|>--- conflicted
+++ resolved
@@ -370,34 +370,4 @@
             lineCount++;
         }
     }
-<<<<<<< HEAD
-
-    protected static class MyReferenceAssemblies
-    {
-#pragma warning disable SA1202 // Elements should be ordered by access - because field initializer depend on each other
-        private static readonly ImmutableArray<PackageIdentity> AdditionalLegacyPackages = ImmutableArray.Create(
-            new PackageIdentity("Microsoft.Windows.SDK.Contracts", "10.0.22621.2428"));
-
-        private static readonly ImmutableArray<PackageIdentity> AdditionalModernPackages = AdditionalLegacyPackages.AddRange(ImmutableArray.Create(
-            new PackageIdentity("System.Runtime.CompilerServices.Unsafe", "6.0.0"),
-            new PackageIdentity("System.Memory", "4.5.5"),
-            new PackageIdentity("Microsoft.Win32.Registry", "5.0.0")));
-
-        internal static readonly ReferenceAssemblies NetStandard20 = ReferenceAssemblies.NetStandard.NetStandard20.AddPackages(AdditionalModernPackages);
-#pragma warning restore SA1202 // Elements should be ordered by access
-
-        internal static class NetFramework
-        {
-            internal static readonly ReferenceAssemblies Net35 = ReferenceAssemblies.NetFramework.Net35.WindowsForms.AddPackages(AdditionalLegacyPackages);
-            internal static readonly ReferenceAssemblies Net472 = ReferenceAssemblies.NetFramework.Net472.WindowsForms.AddPackages(AdditionalModernPackages);
-        }
-
-        internal static class Net
-        {
-            internal static readonly ReferenceAssemblies Net60 = ReferenceAssemblies.Net.Net60.AddPackages(AdditionalModernPackages);
-            internal static readonly ReferenceAssemblies Net70 = ReferenceAssemblies.Net.Net70.AddPackages(AdditionalModernPackages);
-        }
-    }
-=======
->>>>>>> 9b7a024b
 }