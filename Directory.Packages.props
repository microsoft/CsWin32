<Project>
  <!-- https://learn.microsoft.com/nuget/consume-packages/central-package-management -->
  <PropertyGroup>
    <ManagePackageVersionsCentrally>true</ManagePackageVersionsCentrally>
    <CentralPackageTransitivePinningEnabled>true</CentralPackageTransitivePinningEnabled>

    <MicroBuildVersion>2.0.117</MicroBuildVersion>
  </PropertyGroup>
  <ItemGroup>
<<<<<<< HEAD
    <PackageVersion Include="Microsoft.NET.Test.Sdk" Version="17.5.0" />
    <PackageVersion Include="Microsoft.VisualStudio.Internal.MicroBuild.NonShipping" Version="$(MicroBuildVersion)" />
=======
    <PackageVersion Include="Microsoft.NET.Test.Sdk" Version="17.6.0" />
>>>>>>> e50278a7
    <PackageVersion Include="xunit.runner.visualstudio" Version="2.4.5" />
    <PackageVersion Include="xunit" Version="2.4.2" />
  </ItemGroup>
  <ItemGroup>
    <GlobalPackageReference Include="CSharpIsNullAnalyzer" Version="0.1.495" />
    <GlobalPackageReference Include="DotNetAnalyzers.DocumentationAnalyzers" Version="1.0.0-beta.59" />
<<<<<<< HEAD
    <GlobalPackageReference Include="Microsoft.VisualStudio.Internal.MicroBuild.VisualStudio" Version="$(MicroBuildVersion)" />
    <GlobalPackageReference Include="Nerdbank.GitVersioning" Version="3.6.128" />
=======
    <GlobalPackageReference Include="Nerdbank.GitVersioning" Version="3.6.133" />
>>>>>>> e50278a7
    <GlobalPackageReference Include="Nullable" Version="1.3.1" />
    <GlobalPackageReference Include="StyleCop.Analyzers.Unstable" Version="1.2.0.435" />
  </ItemGroup>
  <ItemGroup>
    <!-- <GlobalPackageReference Include="Microsoft.SourceLink.AzureRepos.Git" Version="1.1.1" /> -->
    <GlobalPackageReference Include="Microsoft.SourceLink.GitHub" Version="1.1.1" />
  </ItemGroup>
</Project><|MERGE_RESOLUTION|>--- conflicted
+++ resolved
@@ -7,24 +7,16 @@
     <MicroBuildVersion>2.0.117</MicroBuildVersion>
   </PropertyGroup>
   <ItemGroup>
-<<<<<<< HEAD
-    <PackageVersion Include="Microsoft.NET.Test.Sdk" Version="17.5.0" />
+    <PackageVersion Include="Microsoft.NET.Test.Sdk" Version="17.6.0" />
     <PackageVersion Include="Microsoft.VisualStudio.Internal.MicroBuild.NonShipping" Version="$(MicroBuildVersion)" />
-=======
-    <PackageVersion Include="Microsoft.NET.Test.Sdk" Version="17.6.0" />
->>>>>>> e50278a7
     <PackageVersion Include="xunit.runner.visualstudio" Version="2.4.5" />
     <PackageVersion Include="xunit" Version="2.4.2" />
   </ItemGroup>
   <ItemGroup>
     <GlobalPackageReference Include="CSharpIsNullAnalyzer" Version="0.1.495" />
     <GlobalPackageReference Include="DotNetAnalyzers.DocumentationAnalyzers" Version="1.0.0-beta.59" />
-<<<<<<< HEAD
     <GlobalPackageReference Include="Microsoft.VisualStudio.Internal.MicroBuild.VisualStudio" Version="$(MicroBuildVersion)" />
-    <GlobalPackageReference Include="Nerdbank.GitVersioning" Version="3.6.128" />
-=======
     <GlobalPackageReference Include="Nerdbank.GitVersioning" Version="3.6.133" />
->>>>>>> e50278a7
     <GlobalPackageReference Include="Nullable" Version="1.3.1" />
     <GlobalPackageReference Include="StyleCop.Analyzers.Unstable" Version="1.2.0.435" />
   </ItemGroup>
