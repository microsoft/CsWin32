parameters:
- name: windowsPool
  type: object
  default:
    vmImage: windows-2022
- name: includeMacOS
- name: RunTests
  type: boolean
  default: true

jobs:
- job: Windows
  timeoutInMinutes: 120
  pool: ${{ parameters.windowsPool }}
  variables:
<<<<<<< HEAD
    TestFilter: ""
=======
  - ${{ if eq(variables['system.collectionId'], '011b8bdf-6d56-4f87-be0d-0092136884d9') }}:
    # https://dev.azure.com/devdiv/DevDiv/_wiki/wikis/DevDiv.wiki/25351/APIScan-step-by-step-guide-to-setting-up-a-Pipeline
    - group: VSCloudServices-APIScan # Expected to provide ApiScanClientId, ApiScanSecret, ApiScanTenant
>>>>>>> 90a2c4b7
  steps:
  - checkout: self
    fetchDepth: 0 # avoid shallow clone so nbgv can do its work.
    clean: true
    submodules: true

  - template: install-dependencies.yml

  - powershell: '& (./azure-pipelines/Get-nbgv.ps1) cloud -ca'
    displayName: ⚙ Set build number

  - template: dotnet.yml
    parameters:
      RunTests: ${{ parameters.RunTests }}

- job: Linux
  timeoutInMinutes: 120
  pool:
    vmImage: Ubuntu 20.04
  variables:
    TestFilter: "&WindowsOnly!=true"
    Platform: NonWindows
  steps:
  - checkout: self
    fetchDepth: 0 # avoid shallow clone so nbgv can do its work.
    clean: true
    submodules: true
  - template: install-dependencies.yml
  - template: dotnet.yml
    parameters:
      RunTests: ${{ parameters.RunTests }}

- job: macOS
  condition: ${{ parameters.includeMacOS }}
  timeoutInMinutes: 120
  pool:
<<<<<<< HEAD
    vmImage: macOS-10.15
  variables:
    TestFilter: "&WindowsOnly!=true"
    Platform: NonWindows
=======
    vmImage: macOS-12
>>>>>>> 90a2c4b7
  steps:
  - checkout: self
    fetchDepth: 0 # avoid shallow clone so nbgv can do its work.
    clean: true
    submodules: true
  - template: install-dependencies.yml
  - template: dotnet.yml
    parameters:
      RunTests: ${{ parameters.RunTests }}

- job: WrapUp
  dependsOn:
  - Windows
  - Linux
  - macOS
  pool: ${{ parameters.windowsPool }} # Use Windows agent because PublishSymbols task requires it (https://github.com/microsoft/azure-pipelines-tasks/issues/13821).
  condition: succeededOrFailed()
  steps:
  - checkout: self
    fetchDepth: 0 # avoid shallow clone so nbgv can do its work.
    clean: true
  - template: install-dependencies.yml
    parameters:
      initArgs: -NoRestore
  - template: publish-symbols.yml
    parameters:
      includeMacOS: ${{ parameters.includeMacOS }}
  - ${{ if parameters.RunTests }}:
    - template: publish-codecoverage.yml
      parameters:
        includeMacOS: ${{ parameters.includeMacOS }}<|MERGE_RESOLUTION|>--- conflicted
+++ resolved
@@ -13,13 +13,7 @@
   timeoutInMinutes: 120
   pool: ${{ parameters.windowsPool }}
   variables:
-<<<<<<< HEAD
     TestFilter: ""
-=======
-  - ${{ if eq(variables['system.collectionId'], '011b8bdf-6d56-4f87-be0d-0092136884d9') }}:
-    # https://dev.azure.com/devdiv/DevDiv/_wiki/wikis/DevDiv.wiki/25351/APIScan-step-by-step-guide-to-setting-up-a-Pipeline
-    - group: VSCloudServices-APIScan # Expected to provide ApiScanClientId, ApiScanSecret, ApiScanTenant
->>>>>>> 90a2c4b7
   steps:
   - checkout: self
     fetchDepth: 0 # avoid shallow clone so nbgv can do its work.
@@ -56,14 +50,10 @@
   condition: ${{ parameters.includeMacOS }}
   timeoutInMinutes: 120
   pool:
-<<<<<<< HEAD
-    vmImage: macOS-10.15
+    vmImage: macOS-12
   variables:
     TestFilter: "&WindowsOnly!=true"
     Platform: NonWindows
-=======
-    vmImage: macOS-12
->>>>>>> 90a2c4b7
   steps:
   - checkout: self
     fetchDepth: 0 # avoid shallow clone so nbgv can do its work.
