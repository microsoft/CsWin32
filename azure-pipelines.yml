trigger:
  branches:
    include:
    - master
    - microbuild
    - validate/*
  paths:
    exclude:
    - doc/
    - '*.md'
    - .vscode/

variables:
  TreatWarningsAsErrors: true
  DOTNET_SKIP_FIRST_TIME_EXPERIENCE: true
  BuildConfiguration: Release
  BuildPlatform: Any CPU
<<<<<<< HEAD
  # codecov_token: 4dc9e7e2-6b01-4932-a180-847b52b43d35 # Get a new one from https://codecov.io/
=======
  codecov_token: 4dc9e7e2-6b01-4932-a180-847b52b43d35 # Get a new one from https://codecov.io/
  ci_feed: /a5a3bad0-e566-4c53-be83-6458be8d1653 # find guid used by Azure DevOps Artifacts for the feed
  NUGET_PACKAGES: $(Agent.TempDirectory)/.nuget/packages
>>>>>>> 4ecab195

jobs:
- template: azure-pipelines/build.yml<|MERGE_RESOLUTION|>--- conflicted
+++ resolved
@@ -15,13 +15,8 @@
   DOTNET_SKIP_FIRST_TIME_EXPERIENCE: true
   BuildConfiguration: Release
   BuildPlatform: Any CPU
-<<<<<<< HEAD
   # codecov_token: 4dc9e7e2-6b01-4932-a180-847b52b43d35 # Get a new one from https://codecov.io/
-=======
-  codecov_token: 4dc9e7e2-6b01-4932-a180-847b52b43d35 # Get a new one from https://codecov.io/
-  ci_feed: /a5a3bad0-e566-4c53-be83-6458be8d1653 # find guid used by Azure DevOps Artifacts for the feed
   NUGET_PACKAGES: $(Agent.TempDirectory)/.nuget/packages
->>>>>>> 4ecab195
 
 jobs:
 - template: azure-pipelines/build.yml