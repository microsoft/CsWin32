<<<<<<< HEAD
FROM mcr.microsoft.com/dotnet/sdk:7.0.100-jammy
=======
# Refer to https://hub.docker.com/_/microsoft-dotnet-sdk for available versions
FROM mcr.microsoft.com/dotnet/sdk:7.0.101-jammy
>>>>>>> 5e0d0314

# Installing mono makes `dotnet test` work without errors even for net472.
# But installing it takes a long time, so it's excluded by default.
#RUN apt-key adv --keyserver hkp://keyserver.ubuntu.com:80 --recv-keys 3FA7E0328081BFF6A14DA29AA6A19B38D3D831EF
#RUN echo "deb https://download.mono-project.com/repo/ubuntu stable-bionic main" | tee /etc/apt/sources.list.d/mono-official-stable.list
#RUN apt-get update
#RUN DEBIAN_FRONTEND=noninteractive apt-get install -y mono-devel

# Clear the NUGET_XMLDOC_MODE env var so xml api doc files get unpacked, allowing a rich experience in Intellisense.
# See https://github.com/dotnet/dotnet-docker/issues/2790 for a discussion on this, where the prioritized use case
# was *not* devcontainers, sadly.
ENV NUGET_XMLDOC_MODE=<|MERGE_RESOLUTION|>--- conflicted
+++ resolved
@@ -1,9 +1,5 @@
-<<<<<<< HEAD
-FROM mcr.microsoft.com/dotnet/sdk:7.0.100-jammy
-=======
 # Refer to https://hub.docker.com/_/microsoft-dotnet-sdk for available versions
 FROM mcr.microsoft.com/dotnet/sdk:7.0.101-jammy
->>>>>>> 5e0d0314
 
 # Installing mono makes `dotnet test` work without errors even for net472.
 # But installing it takes a long time, so it's excluded by default.
