<?xml version="1.0" encoding="utf-8"?>
<Project>
  <!-- https://learn.microsoft.com/nuget/consume-packages/central-package-management -->
  <PropertyGroup>
    <ManagePackageVersionsCentrally>true</ManagePackageVersionsCentrally>
    <CentralPackageTransitivePinningEnabled>true</CentralPackageTransitivePinningEnabled>
    <MetadataVersion>60.0.34-preview</MetadataVersion>
    <WDKMetadataVersion>0.11.4-experimental</WDKMetadataVersion>
    <!-- <DiaMetadataVersion>0.2.185-preview-g7e1e6a442c</DiaMetadataVersion> -->
    <ApiDocsVersion>0.1.42-alpha</ApiDocsVersion>
    <CodeAnalysisVersion>4.8.0</CodeAnalysisVersion>
    <CodeAnalysisVersion Condition="'$(IsTestProject)'!='true'">3.11.0</CodeAnalysisVersion>
  </PropertyGroup>
  <ItemGroup>
<<<<<<< HEAD
    <PackageVersion Include="IsExternalInit" Version="1.0.3" />
    <PackageVersion Include="MessagePack" Version="2.2.85" />
    <PackageVersion Include="MessagePackAnalyzer" Version="2.5.108" />
    <PackageVersion Include="Microsoft.CodeAnalysis.BannedApiAnalyzers" Version="3.3.4" />
    <PackageVersion Include="Microsoft.CodeAnalysis.Common" Version="$(CodeAnalysisVersion)" />
    <PackageVersion Include="Microsoft.CodeAnalysis.CSharp.SourceGenerators.Testing.XUnit" Version="1.1.2-beta1.23509.1" />
    <PackageVersion Include="Microsoft.CodeAnalysis.CSharp.Workspaces" Version="$(CodeAnalysisVersion)" />
    <PackageVersion Include="Microsoft.CodeAnalysis.CSharp" Version="$(CodeAnalysisVersion)" />
    <!-- <PackageVersion Include="Microsoft.Dia.Win32Metadata" Version="0.2.185-preview-g7e1e6a442c" /> -->
    <PackageVersion Include="Microsoft.NET.Test.Sdk" Version="17.9.0" />
    <PackageVersion Include="Microsoft.Win32.Registry" Version="5.0.0" />
    <PackageVersion Include="Microsoft.Windows.SDK.Win32Docs" Version="$(ApiDocsVersion)" />
    <PackageVersion Include="Microsoft.Windows.SDK.Win32Metadata" Version="$(MetadataVersion)" />
    <PackageVersion Include="Microsoft.Windows.WDK.Win32Metadata" Version="$(WDKMetadataVersion)" />
    <PackageVersion Include="NuGet.Protocol" Version="6.7.0" />
    <PackageVersion Include="System.Collections.Immutable" Version="7.0.0" />
    <PackageVersion Include="System.Memory" Version="4.5.5" />
    <PackageVersion Include="System.Reflection.Metadata" Version="7.0.0" />
    <PackageVersion Include="System.Runtime.CompilerServices.Unsafe" Version="6.0.0" />
    <PackageVersion Include="System.Text.Encodings.Web" Version="4.7.1" />
    <PackageVersion Include="System.Text.Json" Version="4.7.2" />
    <PackageVersion Include="Xunit.Combinatorial" Version="1.6.24" />
    <PackageVersion Include="xunit.runner.visualstudio" Version="2.8.0" />
    <PackageVersion Include="xunit" Version="2.8.0" />
=======
    <PackageVersion Include="Microsoft.NET.Test.Sdk" Version="17.10.0" />
    <PackageVersion Include="Microsoft.VisualStudio.Internal.MicroBuild.NonShipping" Version="$(MicroBuildVersion)" />
    <PackageVersion Include="xunit.runner.visualstudio" Version="2.8.1" />
    <PackageVersion Include="xunit" Version="2.8.1" />
>>>>>>> 80b4f924
  </ItemGroup>
  <ItemGroup Condition="'$(IsTestProject)'!='true'">
    <!-- These versions carefully chosen to support VS 2019 Update 11. -->
    <PackageVersion Update="System.Collections.Immutable" Version="5.0.0" />
    <PackageVersion Update="System.Memory" Version="4.5.4" />
    <PackageVersion Update="System.Reflection.Metadata" Version="5.0.0" />
    <PackageVersion Update="System.Runtime.CompilerServices.Unsafe" Version="5.0.0" />
  </ItemGroup>
  <ItemGroup>
    <GlobalPackageReference Include="CSharpIsNullAnalyzer" Version="0.1.495" />
    <GlobalPackageReference Include="DotNetAnalyzers.DocumentationAnalyzers" Version="1.0.0-beta.59" />
    <GlobalPackageReference Include="Nerdbank.GitVersioning" Version="3.6.133" />
    <GlobalPackageReference Include="Nullable" Version="1.3.1" />
    <GlobalPackageReference Include="StyleCop.Analyzers.Unstable" Version="1.2.0.556" />
  </ItemGroup>
  <ItemGroup>
    <GlobalPackageReference Include="Microsoft.SourceLink.GitHub" Version="8.0.0" />
  </ItemGroup>
</Project><|MERGE_RESOLUTION|>--- conflicted
+++ resolved
@@ -12,7 +12,6 @@
     <CodeAnalysisVersion Condition="'$(IsTestProject)'!='true'">3.11.0</CodeAnalysisVersion>
   </PropertyGroup>
   <ItemGroup>
-<<<<<<< HEAD
     <PackageVersion Include="IsExternalInit" Version="1.0.3" />
     <PackageVersion Include="MessagePack" Version="2.2.85" />
     <PackageVersion Include="MessagePackAnalyzer" Version="2.5.108" />
@@ -22,7 +21,7 @@
     <PackageVersion Include="Microsoft.CodeAnalysis.CSharp.Workspaces" Version="$(CodeAnalysisVersion)" />
     <PackageVersion Include="Microsoft.CodeAnalysis.CSharp" Version="$(CodeAnalysisVersion)" />
     <!-- <PackageVersion Include="Microsoft.Dia.Win32Metadata" Version="0.2.185-preview-g7e1e6a442c" /> -->
-    <PackageVersion Include="Microsoft.NET.Test.Sdk" Version="17.9.0" />
+    <PackageVersion Include="Microsoft.NET.Test.Sdk" Version="17.10.0" />
     <PackageVersion Include="Microsoft.Win32.Registry" Version="5.0.0" />
     <PackageVersion Include="Microsoft.Windows.SDK.Win32Docs" Version="$(ApiDocsVersion)" />
     <PackageVersion Include="Microsoft.Windows.SDK.Win32Metadata" Version="$(MetadataVersion)" />
@@ -35,14 +34,8 @@
     <PackageVersion Include="System.Text.Encodings.Web" Version="4.7.1" />
     <PackageVersion Include="System.Text.Json" Version="4.7.2" />
     <PackageVersion Include="Xunit.Combinatorial" Version="1.6.24" />
-    <PackageVersion Include="xunit.runner.visualstudio" Version="2.8.0" />
-    <PackageVersion Include="xunit" Version="2.8.0" />
-=======
-    <PackageVersion Include="Microsoft.NET.Test.Sdk" Version="17.10.0" />
-    <PackageVersion Include="Microsoft.VisualStudio.Internal.MicroBuild.NonShipping" Version="$(MicroBuildVersion)" />
     <PackageVersion Include="xunit.runner.visualstudio" Version="2.8.1" />
     <PackageVersion Include="xunit" Version="2.8.1" />
->>>>>>> 80b4f924
   </ItemGroup>
   <ItemGroup Condition="'$(IsTestProject)'!='true'">
     <!-- These versions carefully chosen to support VS 2019 Update 11. -->
