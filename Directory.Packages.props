--- conflicted
+++ resolved
@@ -5,19 +5,16 @@
     <ManagePackageVersionsCentrally>true</ManagePackageVersionsCentrally>
     <CentralPackageTransitivePinningEnabled>true</CentralPackageTransitivePinningEnabled>
 
-<<<<<<< HEAD
-    <MicroBuildVersion>2.0.171</MicroBuildVersion>
+    <MicroBuildVersion>2.0.181</MicroBuildVersion>
     <MetadataVersion>61.0.15-preview</MetadataVersion>
     <WDKMetadataVersion>0.12.8-experimental</WDKMetadataVersion>
     <!-- <DiaMetadataVersion>0.2.185-preview-g7e1e6a442c</DiaMetadataVersion> -->
     <ApiDocsVersion>0.1.42-alpha</ApiDocsVersion>
     <CodeAnalysisVersion>4.12.0</CodeAnalysisVersion>
     <CodeAnalysisVersion Condition="'$(IsTestProject)'!='true'">3.11.0</CodeAnalysisVersion>
-=======
-    <MicroBuildVersion>2.0.181</MicroBuildVersion>
->>>>>>> de76cb29
   </PropertyGroup>
   <ItemGroup>
+    <!-- We have to use the MessagePack version used by win32metadata (https://github.com/microsoft/CsWin32/issues/371) -->
     <PackageVersion Include="MessagePack" Version="2.2.85" />
     <PackageVersion Include="MessagePackAnalyzer" Version="2.5.192" />
     <PackageVersion Include="Microsoft.CodeAnalysis.BannedApiAnalyzers" Version="3.3.4" />
@@ -40,18 +37,18 @@
     <PackageVersion Include="Xunit.Combinatorial" Version="2.0.24" />
     <PackageVersion Include="Xunit.Assert" Version="2.3.0" />
   </ItemGroup>
-  <ItemGroup Label="Library.Template">
-    <PackageVersion Include="Microsoft.NET.Test.Sdk" Version="17.12.0" />
-    <PackageVersion Include="Microsoft.VisualStudio.Internal.MicroBuild.NonShipping" Version="$(MicroBuildVersion)" />
-    <PackageVersion Include="xunit.runner.visualstudio" Version="3.0.2" />
-    <PackageVersion Include="xunit.v3" Version="1.1.0" />
-  </ItemGroup>
   <ItemGroup Condition="'$(IsTestProject)'!='true'">
     <!-- These versions carefully chosen to support VS 2019 Update 11. -->
     <PackageVersion Update="System.Collections.Immutable" Version="5.0.0" />
     <PackageVersion Update="System.Memory" Version="4.5.4" />
     <PackageVersion Update="System.Reflection.Metadata" Version="5.0.0" />
     <PackageVersion Update="System.Runtime.CompilerServices.Unsafe" Version="5.0.0" />
+  </ItemGroup>
+  <ItemGroup Label="Library.Template">
+    <PackageVersion Include="Microsoft.NET.Test.Sdk" Version="17.12.0" />
+    <PackageVersion Include="Microsoft.VisualStudio.Internal.MicroBuild.NonShipping" Version="$(MicroBuildVersion)" />
+    <PackageVersion Include="xunit.runner.visualstudio" Version="3.0.2" />
+    <PackageVersion Include="xunit.v3" Version="1.1.0" />
   </ItemGroup>
   <ItemGroup>
     <!-- Put repo-specific GlobalPackageReference items in this group. -->
