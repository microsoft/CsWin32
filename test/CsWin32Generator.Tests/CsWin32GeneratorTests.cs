// Copyright (c) Microsoft Corporation. All rights reserved.
// Licensed under the MIT license. See LICENSE file in the project root for full license information.

#pragma warning disable SA1402,SA1201,SA1202,SA1515

using Microsoft.CodeAnalysis;
using Microsoft.CodeAnalysis.CSharp;
using Microsoft.CodeAnalysis.CSharp.Syntax;
using Xunit;

namespace CsWin32Generator.Tests;

public partial class CsWin32GeneratorTests : CsWin32GeneratorTestsBase
{
    public CsWin32GeneratorTests(ITestOutputHelper logger)
        : base(logger)
    {
    }

    [Fact]
    public async Task TestGenerateIDispatch()
    {
        // IDispatch is not normally emitted, but we need it for source generated com so check that it got generated.
        this.nativeMethods.Add("IDispatch");
        await this.InvokeGeneratorAndCompileFromFact();

        var idispatchType = this.FindGeneratedType("IDispatch");
        Assert.NotEmpty(idispatchType);
    }

    [Fact]
    public async Task TestGenerateIShellWindows()
    {
        this.nativeMethods.Add("IShellWindows");
        await this.InvokeGeneratorAndCompileFromFact();

        var ishellWindowsType = this.FindGeneratedType("IShellWindows");
        Assert.NotEmpty(ishellWindowsType);

        // Check that IShellWindows has IDispatch as a base
        Assert.Contains(ishellWindowsType, x => x.BaseList?.Types.Any(t => t.Type.ToString().Contains("IDispatch")) ?? false);
    }

    [Fact]
    public async Task TestNativeMethods()
    {
        this.nativeMethodsTxt = "NativeMethods.txt";
        await this.InvokeGeneratorAndCompileFromFact();
    }

    [Fact]
    public async Task CheckITypeCompIsUnmanaged()
    {
        // Request DebugPropertyInfo and we should see ITypeComp_unmanaged get generated because it has an embedded managed field
        this.nativeMethods.Add("DebugPropertyInfo");
        await this.InvokeGeneratorAndCompileFromFact();

        var iface = this.FindGeneratedType("ITypeComp_unmanaged");
        Assert.True(iface.Any());
    }

    [Fact]
    public async Task CheckIAudioProcessingObjectConfigurationDoesNotGenerateUnmanagedTypes()
    {
        // Request IAudioProcessingObjectConfiguration and it should request IAudioMediaType_unmanaged that's embedded in a struct
        this.nativeMethods.Add("IAudioProcessingObjectConfiguration");
        await this.InvokeGeneratorAndCompileFromFact();

        var iface = this.FindGeneratedType("IAudioMediaType_unmanaged");
        Assert.True(iface.Any());
    }

    [Fact]
    public async Task TestGenerateIUnknownAndID3D11DeviceContext()
    {
        // If IUnknown is requested first and then it's needed as an unmanaged type, we fail to generate it.
        this.nativeMethods.Add("IUnknown");
        this.nativeMethods.Add("ID3D11DeviceContext");
        await this.InvokeGeneratorAndCompileFromFact();
    }

    [Fact]
    public async Task TestGenerateSomethingInWin32System()
    {
        // If we need CharSet _and_ we generate something in Windows.Win32.System, the partially qualified reference breaks.
        this.nativeMethods.Add("GetDistanceOfClosestLanguageInList");
        this.nativeMethods.Add("ADVANCED_FEATURE_FLAGS");
        await this.InvokeGeneratorAndCompileFromFact();
    }

    [Fact]
    public async Task InnerExceptionIsReportedOnParameterPlatformError()
    {
        this.nativeMethods.Add("SHGetFileInfo");
        this.platform = "AnyCPU";
        this.expectedExitCode = 1;
        await this.InvokeGeneratorAndCompile(nameof(this.InnerExceptionIsReportedOnParameterPlatformError), TestOptions.GeneratesNothing);
        Assert.Contains("Windows.Win32.UI.Shell.SHFILEINFOW is not declared for this platform.", this.Logger.Output);
    }

    [Fact]
    public async Task AllFriendlyOverloadsHaveTheSameAttributes()
    {
        this.nativeMethods.Add("SHGetFileInfo");
        this.platform = "arm64";
        await this.InvokeGeneratorAndCompileFromFact();
        var methods = this.FindGeneratedMethod("SHGetFileInfo");

        // Verify that all methods have the SupportedOSPlatform attribute
        Assert.All(methods, m => Assert.Contains(m.AttributeLists.First().Attributes, attr => attr.Name.ToString().Contains("SupportedOSPlatform") || attr.Name.ToString().Contains("DllImport") || attr.Name.ToString().Contains("LibraryImport")));
    }

    [Theory]
    [InlineData("x64")]
    [InlineData("X64")]
    [InlineData("arm64")]
    [InlineData("ARM64")]
    public async Task TestPlatformCaseSensitivity(string platform)
    {
        this.platform = platform;
        this.nativeMethods.Add("SetWindowLongPtr");
        await this.InvokeGeneratorAndCompile($"{nameof(this.TestPlatformCaseSensitivity)}_{platform}");
    }

    [Fact]
    public async Task TestGenerateCoCreateableClass()
    {
        this.nativeMethods.Add("ShellLink");
        await this.InvokeGeneratorAndCompileFromFact();

        var shellLinkType = Assert.Single(this.FindGeneratedType("ShellLink"));

        // Check that it does not have the ComImport attribute.
        Assert.DoesNotContain(shellLinkType.AttributeLists, al => al.Attributes.Any(attr => attr.Name.ToString().Contains("ComImport")));

        // Check that it contains a CreateInstance method
        Assert.Contains(shellLinkType.DescendantNodes().OfType<MethodDeclarationSyntax>(), method => method.Identifier.Text == "CreateInstance");
    }

    public static IList<object[]> TestSignatureData => [
        ["IMFMediaKeySession", "get_KeySystem", "winmdroot.Foundation.BSTR* keySystem"],
        ["AddPrinterW", "AddPrinter", "winmdroot.Foundation.PWSTR pName, uint Level, Span<byte> pPrinter"],
        // MemorySized-struct param should have Span<byte> parameter.
        ["SHGetFileInfo", "SHGetFileInfo", "string pszPath, winmdroot.Storage.FileSystem.FILE_FLAGS_AND_ATTRIBUTES dwFileAttributes, Span<byte> psfi, winmdroot.UI.Shell.SHGFI_FLAGS uFlags"],
        // MemorySized-struct param should also have a version with `ref struct` parameter.
        ["SHGetFileInfo", "SHGetFileInfo", "string pszPath, winmdroot.Storage.FileSystem.FILE_FLAGS_AND_ATTRIBUTES dwFileAttributes, ref winmdroot.UI.Shell.SHFILEINFOW psfi, winmdroot.UI.Shell.SHGFI_FLAGS uFlags"],
        ["InitializeAcl", "InitializeAcl", "Span<byte> pAcl, winmdroot.Security.ACE_REVISION dwAclRevision"],
        // MemorySized-struct param should also have a version with `out struct` parameter.
        ["InitializeAcl", "InitializeAcl", "out winmdroot.Security.ACL pAcl, winmdroot.Security.ACE_REVISION dwAclRevision"],
        ["SetDefaultCommConfig", "SetDefaultCommConfig", "string lpszName, in winmdroot.Devices.Communication.COMMCONFIG lpCC"],
        ["ID3D11DeviceChild", "GetPrivateData", "this winmdroot.Graphics.Direct3D11.ID3D11DeviceChild @this, in global::System.Guid guid, ref uint pDataSize, Span<byte> pData"],
        ["WriteFile", "WriteFile", "SafeHandle hFile, in byte lpBuffer, uint* lpNumberOfBytesWritten, global::System.Threading.NativeOverlapped* lpOverlapped", false],
        // All params included
        ["SetupDiGetDeviceInterfaceDetail", "SetupDiGetDeviceInterfaceDetail", "SafeHandle DeviceInfoSet, in winmdroot.Devices.DeviceAndDriverInstallation.SP_DEVICE_INTERFACE_DATA DeviceInterfaceData, Span<byte> DeviceInterfaceDetailData, out uint RequiredSize, ref winmdroot.Devices.DeviceAndDriverInstallation.SP_DEVINFO_DATA DeviceInfoData"],
        // Optional params omitted
        ["SetupDiGetDeviceInterfaceDetail", "SetupDiGetDeviceInterfaceDetail", "SafeHandle DeviceInfoSet, in winmdroot.Devices.DeviceAndDriverInstallation.SP_DEVICE_INTERFACE_DATA DeviceInterfaceData, Span<byte> DeviceInterfaceDetailData"],
        ["WinHttpReadData", "WinHttpReadData", "Span<byte> hRequest, Span<byte> lpBuffer, ref uint lpdwNumberOfBytesRead"],
        ["IsTextUnicode", "IsTextUnicode", "ReadOnlySpan<byte> lpv, ref winmdroot.Globalization.IS_TEXT_UNICODE_RESULT lpiResult"],
        // Omitted ref param
        ["IsTextUnicode", "IsTextUnicode", "ReadOnlySpan<byte> lpv"],
        ["GetAce", "GetAce", "in winmdroot.Security.ACL pAcl, uint dwAceIndex, Span<byte> pAce"],
        // Optional and MemorySize-d struct params, optional params included
        ["SetupDiGetClassInstallParams", "SetupDiGetClassInstallParams", "SafeHandle DeviceInfoSet, winmdroot.Devices.DeviceAndDriverInstallation.SP_DEVINFO_DATA? DeviceInfoData, Span<byte> ClassInstallParams, out uint RequiredSize"],
        ["IEnumString", "Next", "this winmdroot.System.Com.IEnumString @this, Span<winmdroot.Foundation.PWSTR> rgelt, out uint pceltFetched"],
    ];

    [Theory]
    [MemberData(nameof(TestSignatureData))]
    public async Task VerifySignature(string api, string member, string signature, bool assertPresent = true)
    {
        await this.VerifySignatureWorker(api, member, signature, assertPresent, "net9.0");
    }

    [Theory]
    [InlineData("InitializeAcl", "InitializeAcl", "out winmdroot.Security.ACL pAcl, winmdroot.Security.ACE_REVISION dwAclRevision", false)]
    public async Task VerifySignatureNet472(string api, string member, string signature, bool assertPresent = true)
    {
        await this.VerifySignatureWorker(api, member, signature, assertPresent, "net472");
    }

    private async Task VerifySignatureWorker(string api, string member, string signature, bool assertPresent, string tfm)
    {
        this.tfm = tfm;
        this.compilation = this.starterCompilations[tfm];
        this.nativeMethods.Add(api);

        // Make a unique name based on the signature
        await this.InvokeGeneratorAndCompile($"{api}_{member}_{tfm}_{signature.Select(x => (int)x).Aggregate((x, y) => x + y).ToString("X")}");

        var generatedMemberSignatures = this.FindGeneratedMethod(member).Select(x => x.ParameterList.ToString());
        if (assertPresent)
        {
            Assert.Contains($"({signature})", generatedMemberSignatures);
        }
        else
        {
            Assert.DoesNotContain($"({signature})", generatedMemberSignatures);
        }
    }

    public static IList<object[]> TestApiData => [
        ["CHAR", "Simple type"],
        ["RmRegisterResources", "Simple function"],
        ["IStream", "Interface with enum parameters that need to be marshaled as U4"],
        ["IServiceProvider", "exercises out parameter of type IUnknown marshaled to object"],
        ["CreateDispatcherQueueController", "Has WinRT object parameter which needs marshalling"],
        ["IEnumEventObject", "Derives from IDispatch"],
        ["DestroyIcon", "Exercise SetLastError on import"],
        ["IDebugProperty", "DebugPropertyInfo has a managed field"],
        ["GetThemeColor", "Tests enum marshaling to I4"],
        ["ChoosePixelFormat", "Tests marshaled field in struct"],
        ["IGraphicsEffectD2D1Interop", "Uses Uses IPropertyValue (not accessible in C#]"],
        ["Folder3", "Derives from multiple interfaces"],
        ["IAudioProcessingObjectConfiguration", "Test struct** parameter marshalling"],
        ["IBDA_EasMessage", "[In,[Out, should not be added"],
        ["ITypeComp", "ITypeComp should not be unmanaged"],
        ["AsyncIConnectedIdentityProvider", "Needs [In,[Out, on array parameter"],
        ["Column", "SYSLIB1092 that needs to be suppressed"],
        ["IBidiAsyncNotifyChannel", "Parameter that needs special marshaling help"],
        ["ID3D11Texture1D", "Unmanaged interface needs to not use `out` for any params"],
        ["ID3D11DeviceContext", "ppClassInstances parameter is annotated to have a size from uint* parameter"],
        ["IBrowserService2", "Array return type needs marshaling attribute"],
        ["ID3D11VideoContext", "Parameter not properly annotated as marshaled"],
        ["ID2D1Factory4", "Function matches more than one interface member. Which interface member is actually chosen is implementation-dependent. Consider using a non-explicit implementation instead"],
        ["IDWriteFontFace5", "Pointers may only be used in an unsafe context"],
        ["ICorProfilerCallback11", "already defines a member called 'SurvivingReferences' with the same parameter types"],
        ["D3D11_VIDEO_DECODER_BUFFER_DESC1", "struct with pointer to struct"],
        ["D3D11_VIDEO_DECODER_EXTENSION", "struct with array of managed types"],
        ["IWICBitmap", "Interface with multiple methods with same name"],
        ["ID3D12VideoDecodeCommandList1", "D3D12_VIDEO_DECODE_OUTPUT_STREAM_ARGUMENTS1 has an inline fixed length array of managed structs"],
        ["IDebugHostContext", "Marshaling bool without explicit marshaling information is not allowed"],
        ["HlinkCreateFromData", "IDataObject is not supported by source-generated COM"],
        ["IVPNotify", "IVPNotify derives from an interface that's missing a GUID"],
        ["PathGetCharType", "CharSet forwarded to another assembly"],
        ["ItsPubPlugin", "The platform 'windowsserver' is not a known platform name"],
        ["PFIND_MATCHING_THREAD", "Delegates can't have marshaling", TestOptions.GeneratesNothing],
        ["LPFNDFMCALLBACK", "Delegate return value can't be marshaled", TestOptions.GeneratesNothing],
        ["IDataObject", "Source generated COM can't rely on built-in IDataObject so make sure IDataObject generates correctly"],
        ["JsCreateRuntime", "Delegate has bool parameter which should not get MarshalAs(bool] added to it in blittable mode"],
        ["RoCreatePropertySetSerializer", "IPropertySetSerializer parameter doesn't get interface generated for it."],
        ["D3D9ON12_ARGS", "D3D9ON12_ARGS has an inline object[2, array in a struct"],
        ["Direct3DCreate9On12Ex", "D3D9ON12_ARGS argument is not supported for marshalling"],
        ["IDWriteGdiInterop1", "InterfaceImplementation already declares ABI_GetFontSignature"],
        ["IMFSinkWriterEx", "Introducing a 'Finalize' method can interfere with destructor invocation. Did you intend to declare a destructor?"],
        ["RoRegisterActivationFactories", "The type 'delegate* unmanaged[Stdcall,<HSTRING, IActivationFactory_unmanaged**, HRESULT>' may not be used as a type argument"],
        ["IMFMediaKeys", "cannot convert from 'Windows.Win32.Foundation.BSTR*' to 'object'"],
        ["ICompositorInterop2", "Needs type from UAP contract that isn't available"],
        ["SECURITY_NULL_SID_AUTHORITY", "static struct with embedded array incorrectly initialized"],
        ["CreateThreadpoolWork", "Friendly overload differs only on return type and 'in' modifiers on attributes"],
        ["GetModuleFileName", "Should have a friendly Span overload"],
        ["PdhGetCounterInfo", "Optional out parameter omission conflicts with other overload"],
        ["RtlUpcaseUnicodeChar", "char parameter should not get CharSet marshalling in AOT"],
        ["CryptGetAsyncParam", "Has optional unmanaged delegate out param"]
    ];

    [Theory]
    [MemberData(nameof(TestApiData))]
    public async Task TestGenerateApi(string api, string purpose, TestOptions options = TestOptions.None)
    {
        await this.TestGenerateApiWorker(api, purpose, options, "net9.0");
    }

    [Theory]
    [MemberData(nameof(TestApiData))]
    public async Task TestGenerateApiNet8(string api, string purpose, TestOptions options = TestOptions.None)
    {
        await this.TestGenerateApiWorker(api, purpose, options, "net8.0");
    }

    private async Task TestGenerateApiWorker(string api, string purpose, TestOptions options, string tfm)
    {
        LanguageVersion langVersion = (tfm == "net8.0") ? LanguageVersion.CSharp12 : LanguageVersion.CSharp13;

        this.tfm = tfm;
        this.compilation = this.starterCompilations[tfm];
        this.parseOptions = this.parseOptions.WithLanguageVersion(langVersion);
        this.Logger.WriteLine($"Testing {api} - {tfm} - {purpose}");
        this.nativeMethods.Add(api);
        await this.InvokeGeneratorAndCompile($"Test_{api}_{tfm}", options);
    }

    [Fact]
    public async Task CommandLineTool_ShowsError_WhenNativeMethodsTxtMissing()
    {
        // Arrange
        string missingNativeMethodsTxtPath = Path.Combine("test", "NonExistent", "NativeMethods.txt");
        string outputPath = Path.Combine(Path.GetTempPath(), "CsWin32GeneratorTests_Output3");
        Directory.CreateDirectory(outputPath);

        // Act
        int exitCode = await CsWin32Generator.Program.Main(new[]
        {
            "--native-methods-txt", missingNativeMethodsTxtPath,
            "--output-path", outputPath,
        });

        // Assert
        Assert.NotEqual(0, exitCode);
    }

    [Fact]
    public async Task GenerateCommandLineCommands_WithNativeMethodsJsonContainingCommentAndTrailingComma_HandlesCorrectly()
    {
        // Arrange
        this.nativeMethodsJson = "NativeMethodsWithCommentAndComma.json";
        this.nativeMethods.Add("IUnknown"); // Add a method to ensure generation occurs

        // Act
        await this.InvokeGeneratorAndCompileFromFact();
    }

    [Theory]
    [InlineData("BSTR", new[] { "BSTR" }, new[] { "BSTR" }, "BSTR")]
    [InlineData("BSTR_full", new[] { "BSTR" }, new[] { "Windows.Win32.Foundation.BSTR" }, "BSTR")]
    [InlineData("Column_without_BSTR", new[] { "Column" }, new[] { "BSTR" }, "BSTR")]
    [InlineData("ChoosePixelFormat_without_PFD", new[] { "ChoosePixelFormat" }, new[] { "Windows.Win32.Graphics.OpenGL.PFD.*" }, "PFD_FLAGS")]
    [InlineData("GetModuleHandle_without_SafeHandle", new[] { "GetModuleHandle" }, new[] { "FreeLibrarySafeHandle" }, "FreeLibrarySafeHandle")]
    public async Task TestNativeMethodsExclusion(string scenario, string[] includes, string[] excludes, string checkNotPresent)
    {
        this.nativeMethodsJson = "NativeMethods.json";

        // Add includes to nativeMethods
        foreach (var include in includes)
        {
            this.nativeMethods.Add(include);
        }

        // Add excludes to nativeMethods with "-" prefix
        foreach (var exclude in excludes)
        {
            this.nativeMethods.Add($"-{exclude}");
        }

        // Invoke the generator and compile
        await this.InvokeGeneratorAndCompile($"TestNativeMethodsExclusion_{scenario}", TestOptions.GeneratesNothing | TestOptions.DoNotFailOnDiagnostics);

        // Verify the results based on includes and excludes
        Assert.Empty(this.FindGeneratedType(checkNotPresent));
    }

    [Theory, PairwiseData]
    public async Task DoNotEmitTypesFromInternalsVisibleToReferences(bool strongNameSign)
    {
        // Create a reference assembly with an internal type that has InternalsVisibleTo
        string referencedAssemblyName = "ReferencedAssembly";
        string referencingAssemblyName = "TestAssembly";

        string strongNameKeyFilePath = Path.Combine(Path.GetDirectoryName(typeof(CsWin32GeneratorTests).Assembly.Location)!, "TestContent", "TestKey.snk");

        string friendName = strongNameSign ?
            $"{referencingAssemblyName}, PublicKey=0024000004800000940000000602000000240000525341310004000001000100e5999fa77c961399a0969d58b6889d88b0abb6bc639762ae519e94deb639d9169db63d972d351368a893f82adc11ac9c520a945e8806aed1f06f5db55a458ec81365b40d7b940c35e8c285683646e4a632e436089f19c378bf9a27f201b32614be5bb3064f01c3b798856b39ecfb8229b497584254a1cd42fa9cd543fd6bc0c8" :
            referencingAssemblyName;

        // Create a compilation for the referenced assembly with internal PCWSTR type and InternalsVisibleTo
        CSharpCompilation referencedCompilation = this.compilation
            .WithAssemblyName(referencedAssemblyName)
            .AddSyntaxTrees(
                CSharpSyntaxTree.ParseText(
                    $@"
#pragma warning disable CS1591,CS1573,CS0465,CS0649,CS8019,CS1570,CS1584,CS1658,CS0436,CS8981,SYSLIB1092
using global::System;
using global::System.Diagnostics;
using global::System.Diagnostics.CodeAnalysis;
using global::System.Runtime.CompilerServices;
using global::System.Runtime.InteropServices;
using global::System.Runtime.Versioning;

                    [assembly: System.Runtime.CompilerServices.InternalsVisibleTo(""{friendName}"")]

                    namespace Windows.Win32.Foundation
                    {{
<<<<<<< HEAD
                        internal struct PCWSTR
                        {{
                            // Field exists solely to validate that the containing type is considered non-struct-like.
                            internal unsafe byte* Value;
                        }}
=======
		                internal unsafe readonly partial struct PCWSTR
			                : IEquatable<PCWSTR>
		                {{
			                internal readonly char* Value;

			                internal PCWSTR(char* value) => this.Value = value;

			                public static explicit operator char*(PCWSTR value) => value.Value;

			                public static implicit operator PCWSTR(char* value) => new PCWSTR(value);

			                public bool Equals(PCWSTR other) => this.Value == other.Value;

			                public override bool Equals(object obj) => obj is PCWSTR other && this.Equals(other);

			                public override int GetHashCode() => unchecked((int)this.Value);

			                internal int Length
			                {{
				                get
				                {{
					                char* p = this.Value;
					                if (p is null)
						                return 0;
					                while (*p != '\0')
						                p++;
					                return checked((int)(p - this.Value));
				                }}
			                }}


			                public override string ToString() => this.Value is null ? null : new string(this.Value);

			                internal ReadOnlySpan<char> AsSpan() => this.Value is null ? default(ReadOnlySpan<char>) : new ReadOnlySpan<char>(this.Value, this.Length);

			                private string DebuggerDisplay => this.ToString();
		                }}
                    }}

                    namespace Windows.Win32
                    {{
	                    internal partial class SysFreeStringSafeHandle :SafeHandle	{{
		                    private static readonly IntPtr INVALID_HANDLE_VALUE = new IntPtr(0L);

		                    internal SysFreeStringSafeHandle():base(INVALID_HANDLE_VALUE, true)
		                    {{
		                    }}

		                    internal SysFreeStringSafeHandle(IntPtr preexistingHandle, bool ownsHandle = true):base(INVALID_HANDLE_VALUE, ownsHandle)
		                    {{
			                    this.SetHandle(preexistingHandle);
		                    }}

		                    public override bool IsInvalid => false;

		                    protected override bool ReleaseHandle()
		                    {{
			                    return true;
		                    }}
	                    }}
>>>>>>> da9906d2
                    }}
                    ",
                    this.parseOptions,
                    cancellationToken: TestContext.Current.CancellationToken));
        if (strongNameSign)
        {
            referencedCompilation = referencedCompilation.WithOptions(
                this.compilation.Options
                    .WithStrongNameProvider(new DesktopStrongNameProvider())
                    .WithCryptoKeyFile(strongNameKeyFilePath));
        }

        var diagnostics = referencedCompilation.GetDiagnostics(cancellationToken: TestContext.Current.CancellationToken);
        Assert.Empty(diagnostics);

        // Verify the referenced assembly compiles
        string referencedAssemblyPath = $"{Path.GetTempFileName()}-{referencedAssemblyName}.dll";
        var referencedEmitResult = referencedCompilation.Emit(referencedAssemblyPath, cancellationToken: TestContext.Current.CancellationToken);
        Assert.True(referencedEmitResult.Success, "Referenced assembly should compile successfully");

        this.nativeMethods.Add("PCWSTR");
        this.nativeMethods.Add("GetTickCount");
        this.nativeMethods.Add("StrToIntW"); // Method that uses PCWSTR
        this.nativeMethods.Add("IRestrictedErrorInfo"); // Generates BSTR out params and makes SysFreeStringSafeHandle
        this.additionalReferences.Add(referencedAssemblyPath);
        this.assemblyName = referencingAssemblyName;
        this.keyFile = strongNameSign ? strongNameKeyFilePath : null;

        if (strongNameSign)
        {
            this.compilation = this.compilation.WithOptions(
                this.compilation.Options
                    .WithStrongNameProvider(new DesktopStrongNameProvider())
                    .WithCryptoKeyFile(strongNameKeyFilePath));
        }

        await this.InvokeGeneratorAndCompile(testCase: $"{nameof(this.DoNotEmitTypesFromInternalsVisibleToReferences)}_{strongNameSign}");

        Assert.Empty(this.FindGeneratedType("PCWSTR"));
        Assert.Empty(this.FindGeneratedType("SysFreeStringSafeHandle"));

        File.Delete(referencedAssemblyPath);
    }

    // https://github.com/microsoft/CsWin32/issues/1494
    [Theory]
    [InlineData(LanguageVersion.CSharp12)]
    [InlineData(LanguageVersion.CSharp13)]
    public async Task VerifyOverloadPriorityAttributeInNet8(LanguageVersion langVersion)
    {
        this.compilation = this.starterCompilations["net8.0"];
        this.parseOptions = this.parseOptions.WithLanguageVersion(langVersion);
        this.nativeMethods.Add("IShellLinkW");
        await this.InvokeGeneratorAndCompile($"{nameof(this.VerifyOverloadPriorityAttributeInNet8)}_{langVersion}");

        // See if we generated any methods with OverloadResolutionPriorityAttribute.
        var methods = this.compilation.SyntaxTrees.SelectMany(st => st.GetRoot().DescendantNodes().OfType<MethodDeclarationSyntax>());
        var methodsWithAttribute = methods
            .Where(md => FindAttribute(md.AttributeLists, "OverloadResolutionPriority").Any());

        IEnumerable<AttributeSyntax> FindAttribute(SyntaxList<AttributeListSyntax> attributeLists, string name) => attributeLists.SelectMany(al => al.Attributes).Where(a => a.Name.ToString() == name);

        if (langVersion >= LanguageVersion.CSharp13)
        {
            Assert.NotEmpty(methodsWithAttribute);
        }
        else
        {
            Assert.Empty(methodsWithAttribute);
        }
    }
}<|MERGE_RESOLUTION|>--- conflicted
+++ resolved
@@ -369,13 +369,6 @@
 
                     namespace Windows.Win32.Foundation
                     {{
-<<<<<<< HEAD
-                        internal struct PCWSTR
-                        {{
-                            // Field exists solely to validate that the containing type is considered non-struct-like.
-                            internal unsafe byte* Value;
-                        }}
-=======
 		                internal unsafe readonly partial struct PCWSTR
 			                : IEquatable<PCWSTR>
 		                {{
@@ -436,7 +429,6 @@
 			                    return true;
 		                    }}
 	                    }}
->>>>>>> da9906d2
                     }}
                     ",
                     this.parseOptions,
