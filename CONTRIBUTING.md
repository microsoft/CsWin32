# Contributing

This project has adopted the [Microsoft Open Source Code of
Conduct](https://opensource.microsoft.com/codeofconduct/).
For more information see the [Code of Conduct
FAQ](https://opensource.microsoft.com/codeofconduct/faq/) or
contact [opencode@microsoft.com](mailto:opencode@microsoft.com)
with any additional questions or comments.

## Best practices

* Use Windows PowerShell or [PowerShell Core][pwsh] (including on Linux/OSX) to run .ps1 scripts.
  Some scripts set environment variables to help you, but they are only retained if you use PowerShell as your shell.

## Prerequisites

All dependencies can be installed by running the `init.ps1` script at the root of the repository
using Windows PowerShell or [PowerShell Core][pwsh] (on any OS).
Some dependencies installed by `init.ps1` may only be discoverable from the same command line environment the init script was run from due to environment variables, so be sure to launch Visual Studio or build the repo from that same environment.
Alternatively, run `init.ps1 -InstallLocality Machine` (which may require elevation) in order to install dependencies at machine-wide locations so Visual Studio and builds work everywhere.

The only prerequisite for building, testing, and deploying from this repository
is the [.NET SDK](https://get.dot.net/).
You should install the version specified in `global.json` or a later version within
the same major.minor.Bxx "hundreds" band.
For example if 2.2.300 is specified, you may install 2.2.300, 2.2.301, or 2.2.310
while the 2.2.400 version would not be considered compatible by .NET SDK.
See [.NET Core Versioning](https://learn.microsoft.com/dotnet/core/versions/) for more information.

## Package restore

The easiest way to restore packages may be to run `init.ps1` which automatically authenticates
to the feeds that packages for this repo come from, if any.
`dotnet restore` or `nuget restore` also work but may require extra steps to authenticate to any applicable feeds.

## Building

This repository can be built on Windows, Linux, and OSX.

Building, testing, and packing this repository can be done by using the standard dotnet CLI commands (e.g. `dotnet build`, `dotnet test`, `dotnet pack`, etc.).

<<<<<<< HEAD
## Parsing the metadata

The win32metadata has [these little "gems"](https://github.com/microsoft/win32metadata/blob/main/docs/projections.md) that CsWin32 should consider consuming to improve the quality of the generated APIs.
When we identify a gem that we should support but do not yet support, file [an issue with a `metadata gem` label](https://github.com/microsoft/CsWin32/issues?q=is%3Aissue+is%3Aopen+label%3A%22metadata+gem%22).

[pwsh]: https://docs.microsoft.com/powershell/scripting/install/installing-powershell?view=powershell-6
=======
[pwsh]: https://learn.microsoft.com/powershell/scripting/install/installing-powershell
>>>>>>> 8cf1387a

## Releases

Use `nbgv tag` to create a tag for a particular commit that you mean to release.
[Learn more about `nbgv` and its `tag` and `prepare-release` commands](https://dotnet.github.io/Nerdbank.GitVersioning/docs/nbgv-cli.html).

Push the tag.

### GitHub Actions

When your repo is hosted by GitHub and you are using GitHub Actions, you should create a GitHub Release using the standard GitHub UI.
Having previously used `nbgv tag` and pushing the tag will help you identify the precise commit and name to use for this release.

After publishing the release, the `.github/workflows/release.yml` workflow will be automatically triggered, which will:

1. Find the most recent `.github/workflows/build.yml` GitHub workflow run of the tagged release.
1. Upload the `deployables` artifact from that workflow run to your GitHub Release.
1. If you have `NUGET_API_KEY` defined as a secret variable for your repo or org, any nuget packages in the `deployables` artifact will be pushed to nuget.org.

### Azure Pipelines

When your repo builds with Azure Pipelines, use the `azure-pipelines/release.yml` pipeline.
Trigger the pipeline by adding the `auto-release` tag on a run of your main `azure-pipelines.yml` pipeline.

## Tutorial and API documentation

API and hand-written docs are found under the `docfx/` directory. and are built by [docfx](https://dotnet.github.io/docfx/).

You can make changes and host the site locally to preview them by switching to that directory and running the `dotnet docfx --serve` command.
After making a change, you can rebuild the docs site while the localhost server is running by running `dotnet docfx` again from a separate terminal.

The `.github/workflows/docs.yml` GitHub Actions workflow publishes the content of these docs to github.io if the workflow itself and [GitHub Pages is enabled for your repository](https://docs.github.com/en/pages/quickstart).

## Updating dependencies

This repo uses Renovate to keep dependencies current.
Configuration is in the `.github/renovate.json` file.
[Learn more about configuring Renovate](https://docs.renovatebot.com/configuration-options/).

When changing the renovate.json file, follow [these validation steps](https://docs.renovatebot.com/config-validation/).

If Renovate is not creating pull requests when you expect it to, check that the [Renovate GitHub App](https://github.com/apps/renovate) is configured for your account or repo.

## Merging latest from Library.Template

### Maintaining your repo based on this template

The best way to keep your repo in sync with Library.Template's evolving features and best practices is to periodically merge the template into your repo:
`
```ps1
git fetch
git checkout origin/main
./tools/MergeFrom-Template.ps1
# resolve any conflicts, then commit the merge commit.
git push origin -u HEAD
```<|MERGE_RESOLUTION|>--- conflicted
+++ resolved
@@ -39,16 +39,17 @@
 
 Building, testing, and packing this repository can be done by using the standard dotnet CLI commands (e.g. `dotnet build`, `dotnet test`, `dotnet pack`, etc.).
 
-<<<<<<< HEAD
 ## Parsing the metadata
 
 The win32metadata has [these little "gems"](https://github.com/microsoft/win32metadata/blob/main/docs/projections.md) that CsWin32 should consider consuming to improve the quality of the generated APIs.
 When we identify a gem that we should support but do not yet support, file [an issue with a `metadata gem` label](https://github.com/microsoft/CsWin32/issues?q=is%3Aissue+is%3Aopen+label%3A%22metadata+gem%22).
 
-[pwsh]: https://docs.microsoft.com/powershell/scripting/install/installing-powershell?view=powershell-6
-=======
+## Parsing the metadata
+
+The win32metadata has [these little "gems"](https://github.com/microsoft/win32metadata/blob/main/docs/projections.md) that CsWin32 should consider consuming to improve the quality of the generated APIs.
+When we identify a gem that we should support but do not yet support, file [an issue with a `metadata gem` label](https://github.com/microsoft/CsWin32/issues?q=is%3Aissue+is%3Aopen+label%3A%22metadata+gem%22).
+
 [pwsh]: https://learn.microsoft.com/powershell/scripting/install/installing-powershell
->>>>>>> 8cf1387a
 
 ## Releases
 
